--- conflicted
+++ resolved
@@ -102,6 +102,15 @@
     _maybe_start_epmd
     _load_config
 
+    # Set an ENV variable to force C++ STL and string classes to not use its
+    # default memory pooling allocator.
+    # For GCC 3.2.2 and later
+    GLIBCPP_FORCE_NEW=1
+    export GLIBCPP_FORCE_NEW
+    # For GCC 3.4 and later
+    GLIBCXX_FORCE_NEW=1
+    export GLIBCXX_FORCE_NEW
+
     exec erl \
         +A 16 \
         +P 327680 \
@@ -162,27 +171,4 @@
     fi
 }
 
-<<<<<<< HEAD
-_parse_options $*
-=======
-DONT_START_COUCH=1
-export DONT_START_COUCH
-
-# Set an ENV variable to force C++ STL and string classes to not use its
-# default memory pooling allocator.
-# For GCC 3.2.2 and later
-GLIBCPP_FORCE_NEW=1
-export GLIBCPP_FORCE_NEW
-# For GCC 3.4 and later
-GLIBCXX_FORCE_NEW=1
-export GLIBCXX_FORCE_NEW
-
-exec erl \
-    +A 16 \
-    -setcookie nocookie \
-    -kernel inet_dist_listen_min 21100 inet_dist_listen_max 21299 \
-    $* \
-    -run ns_bootstrap -- \
-    -ns_server config_path "\"@PREFIX@/etc/membase/static_config\"" \
-    -ns_server pidfile "\"@PREFIX@/var/lib/membase/membase-server.pid\""
->>>>>>> bcb8304c
+_parse_options $*