--- conflicted
+++ resolved
@@ -115,13 +115,8 @@
 
                     cb_replication:set_replicas(Bucket, Replicas, Nodes),
 
-<<<<<<< HEAD
-                    case Down of
-                        [] ->
-=======
                     case Down =:= [] andalso proplists:get_bool(consider_stopping_rebalance_status, Options) of
                         true ->
->>>>>>> 72648700
                             maybe_stop_rebalance_status();
                         _ -> ok
                     end,
