%% @author Northscale <info@northscale.com>
%% @copyright 2010 NorthScale, Inc.
%%
%% Licensed under the Apache License, Version 2.0 (the "License");
%% you may not use this file except in compliance with the License.
%% You may obtain a copy of the License at
%%
%%      http://www.apache.org/licenses/LICENSE-2.0
%%
%% Unless required by applicable law or agreed to in writing, software
%% distributed under the License is distributed on an "AS IS" BASIS,
%% WITHOUT WARRANTIES OR CONDITIONS OF ANY KIND, either express or implied.
%% See the License for the specific language governing permissions and
%% limitations under the License.
%%
%% Monitor and maintain the vbucket layout of each bucket.
%% There is one of these per bucket.
%%
%% @doc Rebalancing functions.
%%

-module(ns_rebalancer).

-include("ns_common.hrl").
-include("ns_stats.hrl").

-export([failover/1,
         generate_initial_map/1,
         rebalance/3,
         unbalanced/2,
         replication_status/2,
         buckets_replication_statuses/0]).


-define(DATA_LOST, 1).
-define(BAD_REPLICATORS, 2).


%%
%% API
%%

%% @doc Fail a node. Doesn't eject the node from the cluster. Takes
%% effect immediately.
failover(Node) ->
    lists:foreach(fun (Bucket) -> failover(Bucket, Node) end,
                  ns_bucket:get_bucket_names()).

-spec failover(string(), atom()) -> ok.
failover(Bucket, Node) ->
    {ok, BucketConfig} = ns_bucket:get_bucket(Bucket),
    Servers = proplists:get_value(servers, BucketConfig),
    case proplists:get_value(type, BucketConfig) of
        membase ->
            %% Promote replicas of vbuckets on this node
            Map = proplists:get_value(map, BucketConfig),
            Map1 = promote_replicas(Map, [Node]),
<<<<<<< HEAD
            case [I || {I, [undefined|_]} <- misc:enumerate(Map1, 0)] of
                [] -> ok; % Phew!
                MissingVBuckets ->
                    ?rebalance_error("Lost data in ~p for ~w",
                                     [Bucket, MissingVBuckets]),
                    ?user_log(?DATA_LOST,
                              "Data has been lost for ~B% of vbuckets in bucket ~p.",
                              [length(MissingVBuckets) * 100 div length(Map), Bucket])
=======
            case Map1 of
                undefined ->
                    ok;
                _ ->
                    case [I || {I, [undefined|_]} <- misc:enumerate(Map1, 0)] of
                        [] -> ok; % Phew!
                        MissingVBuckets ->
                            ?log_error("Lost data in ~p for ~w", [Bucket, MissingVBuckets]),
                            ns_log:log(?MODULE, ?DATA_LOST,
                                       "Data has been lost for ~B% of vbuckets in bucket ~p.",
                                       [length(MissingVBuckets) * 100 div length(Map), Bucket])
                    end
>>>>>>> 7c51d629
            end,
            ns_bucket:set_fast_forward_map(Bucket, undefined),
            case Map1 of
                undefined ->
                    undefined = Map;            % Do nothing. Map didn't change
                _ ->
                    ns_bucket:set_map(Bucket, Map1)
            end,
            ns_bucket:set_servers(Bucket, lists:delete(Node, Servers)),
            try
                ns_janitor:cleanup(Bucket, [])
            catch
                E:R ->
                    ?rebalance_error("Janitor cleanup of ~p failed after failover of ~p: ~p",
                                     [Bucket, Node, {E, R}])
            end;
        memcached ->
            ns_bucket:set_servers(Bucket, lists:delete(Node, Servers))
    end.


generate_initial_map(BucketConfig) ->
    Chain = lists:duplicate(proplists:get_value(num_replicas, BucketConfig) + 1,
                            undefined),
    Map1 = lists:duplicate(proplists:get_value(num_vbuckets, BucketConfig),
                          Chain),
    Servers = proplists:get_value(servers, BucketConfig),
    mb_map:balance(Map1, Servers, config_to_opts(BucketConfig)).


rebalance(KeepNodes, EjectNodes, FailedNodes) ->
    LiveNodes = KeepNodes ++ EjectNodes,
    AllNodes = LiveNodes ++ FailedNodes,
    DeactivateNodes = EjectNodes ++ FailedNodes,
    BucketConfigs = ns_bucket:get_buckets(),
    NumBuckets = length(BucketConfigs),
    ?rebalance_info("BucketConfigs = ~p", [BucketConfigs]),
    try
        %% Eject failed nodes first so they don't cause trouble
        eject_nodes(FailedNodes -- [node()]),
        lists:foreach(fun ({I, {BucketName, BucketConfig}}) ->
                              ?rebalance_info("Rebalancing bucket ~p with config ~p",
                                              [BucketName, BucketConfig]),
                              BucketCompletion = I / NumBuckets,
                              ns_orchestrator:update_progress(
                                dict:from_list([{N, BucketCompletion}
                                                || N <- AllNodes])),
                              case proplists:get_value(type, BucketConfig) of
                                  memcached ->
                                      ns_bucket:set_servers(BucketName, KeepNodes);
                                  membase ->
                                      %% Only start one bucket at a time to avoid
                                      %% overloading things
                                      ns_bucket:set_servers(BucketName, LiveNodes),
                                      wait_for_memcached(LiveNodes, BucketName, 10),
                                      ns_janitor:cleanup(BucketName, [{timeout, 1}]),
                                      {ok, NewConf} =
                                          ns_bucket:get_bucket(BucketName),
                                      NewMap =
                                          rebalance(BucketName, NewConf,
                                                    KeepNodes, BucketCompletion,
                                                    NumBuckets),
                                      verify_replication(BucketName, LiveNodes,
                                                         NewMap)
                              end
                      end, misc:enumerate(BucketConfigs, 0))
    catch
        E:R ->
            %% Eject this node since the orchestrator can still be running on a
            %% failed node (should be fixed)
            case lists:member(node(), FailedNodes) of
                true ->
                    %% Push out the config before we shoot ourselves
                    %% in the head.
                    ns_config_rep:push(),
                    eject_nodes([node()]);
                false ->
                    ok
            end,
            erlang:E(R)
    end,
    ns_config_rep:synchronize(),
    eject_nodes(DeactivateNodes).



%% @doc Rebalance the cluster. Operates on a single bucket. Will
%% either return ok or exit with reason 'stopped' or whatever reason
%% was given by whatever failed.
rebalance(Bucket, Config, KeepNodes, BucketCompletion, NumBuckets) ->
    Map = proplists:get_value(map, Config),
    Opts = config_to_opts(Config),
    FastForwardMap = mb_map:balance(Map, KeepNodes, Opts),
    ?rebalance_info("Target map: ~p", [FastForwardMap]),
    ns_bucket:set_fast_forward_map(Bucket, FastForwardMap),
    ProgressFun =
        fun (P) ->
                Progress = dict:map(fun (_, N) ->
                                            N / NumBuckets + BucketCompletion
                                    end, P),
                ns_orchestrator:update_progress(Progress)
        end,
    {ok, Pid} =
        ns_vbucket_mover:start_link(Bucket, Map, FastForwardMap, ProgressFun),
    case wait_for_mover(Pid) of
        ok ->
            ns_bucket:set_fast_forward_map(Bucket, undefined),
            ns_bucket:set_servers(Bucket, KeepNodes),
            FastForwardMap;
        stopped ->
            exit(stopped)
    end.


%% @doc Determine if a particular bucket is unbalanced. Returns true
%% iff the max vbucket count in any class on any server is >2 more
%% than the min.
-spec unbalanced(map(), [atom()]) -> boolean().
unbalanced(Map, Servers) ->
    lists:any(fun (Histogram) ->
                      case [N || {_, N} <- Histogram] of
                          [] -> false;
                          Counts -> lists:max(Counts) - lists:min(Counts) > 2
                      end
              end, histograms(Map, Servers)).


%%
%% Internal functions
%%

%% @private
%% @doc Generate rebalance options from a bucket config. This allows
%% us to manage defaults and add options in one place.
config_to_opts(Config) ->
    [{max_slaves, proplists:get_value(max_slaves, Config, 10)}].


%% @doc Eject a list of nodes from the cluster, making sure this node is last.
eject_nodes(Nodes) ->
    %% Leave myself last
    LeaveNodes = case lists:member(node(), Nodes) of
                     true ->
                         (Nodes -- [node()]) ++ [node()];
                     false ->
                         Nodes
                 end,
    lists:foreach(fun (N) ->
                          ns_cluster_membership:deactivate([N]),
                          ns_cluster:leave(N)
                  end, LeaveNodes).


%% for each replication turn in Map returns list of pairs {node(),
%% integer()} representing histogram of occurences of nodes in this
%% replication turn. Missing Servers are represented with counts of 0.
%% Nodes that are not present in Servers are ignored.
histograms(Map, Servers) ->
    Histograms = [lists:keydelete(
                    undefined, 1,
                    misc:uniqc(
                      lists:sort(
                        [N || N<-L,
                              lists:member(N, Servers)]))) ||
                     L <- misc:rotate(Map)],
    lists:map(fun (H) ->
                      Missing = [{N, 0} || N <- Servers,
                                           not lists:keymember(N, 1, H)],
                      Missing ++ H
              end, Histograms).


%% removes RemapNodes from head of vbucket map Map. Returns new map
promote_replicas(undefined, _RemapNode) ->
    undefined;
promote_replicas(Map, RemapNodes) ->
    [promote_replica(Chain, RemapNodes) || Chain <- Map].

%% removes RemapNodes from head of vbucket map Chain for vbucket
%% V. Actually switches master if head of Chain is in
%% RemapNodes. Returns new chain.
promote_replica(Chain, RemapNodes) ->
    Chain1 = [case lists:member(Node, RemapNodes) of
                  true -> undefined;
                  false -> Node
              end || Node <- Chain],
    %% Chain now might begin with undefined - put all the undefineds
    %% at the end
    {Undefineds, Rest} = lists:partition(fun (undefined) -> true;
                                             (_) -> false
                                         end, Chain1),
    Rest ++ Undefineds.


verify_replication(Bucket, Nodes, Map) ->
    ExpectedReplicators =
        lists:sort(
          lists:flatmap(
            fun ({V, Chain}) ->
                    [{Src, Dst, V} || {Src, Dst} <- misc:pairs(Chain), Src =/= undefined, Dst =/= undefined]
            end, misc:enumerate(Map, 0))),
    ActualReplicators =
        lists:sort(ns_vbm_sup:replicators(Nodes, Bucket)),
    case misc:comm(ExpectedReplicators, ActualReplicators) of
        {[], [], _} ->
            ok;
        {Missing, Extra, _} ->
            ?user_log(?BAD_REPLICATORS,
                      "Bad replicators after rebalance:~nMissing = ~p~nExtras = ~p",
                      [Missing, Extra]),
            exit(bad_replicas)
    end.


%% @doc Wait until either all memcacheds are up or stop is pressed.
wait_for_memcached(Nodes, Bucket, -1) ->
    exit({wait_for_memcached_failed, Bucket, Nodes});
wait_for_memcached(Nodes, Bucket, Tries) ->
    case [Node || Node <- Nodes, not ns_memcached:connected(Node, Bucket)] of
        [] ->
            ok;
        Down ->
            receive
                stop ->
                    exit(stopped)
            after 1000 ->
                    ?rebalance_info("Waiting for ~p", [Down]),
                    wait_for_memcached(Down, Bucket, Tries-1)
            end
    end.


-spec wait_for_mover(pid()) -> ok | stopped.
wait_for_mover(Pid) ->
    Ref = erlang:monitor(process, Pid),
    receive
        stop ->
            ns_vbucket_mover:stop(Pid),
            stopped;
        {'DOWN', Ref, _, _, normal} ->
            ok;
        {'DOWN', Ref, _, _, Reason} ->
            exit({mover_crashed, Reason})
    end.

replication_status(Bucket, BucketConfig) ->
    %% First, check that replication is running
    case proplists:get_value(map, BucketConfig) of
        undefined ->
            1.0;
        Map ->
            case [{N, FirstReplica, VBucket}
                  || {VBucket, [N, FirstReplica | _]} <- lists:zip(lists:seq(0, length(Map)-1),  Map),
                     N == node()] of
                [] ->
                    %% No replicas for this node
                    1.0;
                Replicas ->
                    try ns_vbm_sup:replicators([node()],
                                               Bucket) of
                        Replicators ->
                            case Replicas -- Replicators of
                                [] ->
                                    %% Ok, running
                                    case catch failover_safeness_level:safeness_level(Bucket) of
                                        {ok, X} ->
                                            case X of
                                                unknown -> 0.0;
                                                stale -> 0.0;
                                                green -> 1.0;
                                                yellow -> 0.5
                                            end;
                                        _ ->
                                            0.0
                                    end;
                                _ ->
                                    %% Replication isn't even running
                                    0.0
                            end
                    catch
                        _:_ ->
                            0.0
                    end
            end
    end.

buckets_replication_statuses() ->
    BucketConfigs = ns_bucket:get_buckets(),
    [{Bucket, replication_status(Bucket, BucketConfig)} ||
        {Bucket, BucketConfig} <- BucketConfigs].<|MERGE_RESOLUTION|>--- conflicted
+++ resolved
@@ -55,16 +55,6 @@
             %% Promote replicas of vbuckets on this node
             Map = proplists:get_value(map, BucketConfig),
             Map1 = promote_replicas(Map, [Node]),
-<<<<<<< HEAD
-            case [I || {I, [undefined|_]} <- misc:enumerate(Map1, 0)] of
-                [] -> ok; % Phew!
-                MissingVBuckets ->
-                    ?rebalance_error("Lost data in ~p for ~w",
-                                     [Bucket, MissingVBuckets]),
-                    ?user_log(?DATA_LOST,
-                              "Data has been lost for ~B% of vbuckets in bucket ~p.",
-                              [length(MissingVBuckets) * 100 div length(Map), Bucket])
-=======
             case Map1 of
                 undefined ->
                     ok;
@@ -72,12 +62,11 @@
                     case [I || {I, [undefined|_]} <- misc:enumerate(Map1, 0)] of
                         [] -> ok; % Phew!
                         MissingVBuckets ->
-                            ?log_error("Lost data in ~p for ~w", [Bucket, MissingVBuckets]),
-                            ns_log:log(?MODULE, ?DATA_LOST,
-                                       "Data has been lost for ~B% of vbuckets in bucket ~p.",
-                                       [length(MissingVBuckets) * 100 div length(Map), Bucket])
+                            ?rebalance_error("Lost data in ~p for ~w", [Bucket, MissingVBuckets]),
+                            ?user_log(?DATA_LOST,
+                                      "Data has been lost for ~B% of vbuckets in bucket ~p.",
+                                      [length(MissingVBuckets) * 100 div length(Map), Bucket])
                     end
->>>>>>> 7c51d629
             end,
             ns_bucket:set_fast_forward_map(Bucket, undefined),
             case Map1 of
