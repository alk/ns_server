%% @author Northscale <info@northscale.com>
%% @copyright 2009 NorthScale, Inc.
%%
%% Licensed under the Apache License, Version 2.0 (the "License");
%% you may not use this file except in compliance with the License.
%% You may obtain a copy of the License at
%%
%%      http://www.apache.org/licenses/LICENSE-2.0
%%
%% Unless required by applicable law or agreed to in writing, software
%% distributed under the License is distributed on an "AS IS" BASIS,
%% WITHOUT WARRANTIES OR CONDITIONS OF ANY KIND, either express or implied.
%% See the License for the specific language governing permissions and
%% limitations under the License.
%%
%% @doc Web server for menelaus.

-module(menelaus_web).

-author('NorthScale <info@northscale.com>').

% -behavior(ns_log_categorizing).
% the above is commented out because of the way the project is structured

-include_lib("eunit/include/eunit.hrl").

-include("menelaus_web.hrl").
-include("ns_common.hrl").
-include("ns_stats.hrl").

-ifdef(EUNIT).
-export([test/0]).
-endif.

-export([start_link/0,
         start_link/1,
         stop/0,
         loop/3,
         webconfig/0,
         webconfig/1,
         restart/0,
         build_node_hostname/3,
         build_nodes_info/0,
         build_nodes_info_fun/3,
         build_full_node_info/2,
         handle_streaming/3,
         is_system_provisioned/0,
         checking_bucket_hostname_access/5,
         build_auto_compaction_settings/1,
         parse_validate_auto_compaction_settings/1,
         parse_validate_bucket_auto_compaction_settings/1]).

-export([ns_log_cat/1, ns_log_code_string/1, alert_key/1]).

-import(menelaus_util,
        [server_header/0,
         redirect_permanently/2,
         concat_url_path/1,
         reply_json/2,
         reply_json/3,
         get_option/2,
         parse_validate_number/3]).

-define(AUTO_FAILLOVER_MIN_TIMEOUT, 30).

%% External API

start_link() ->
    start_link(webconfig()).

start_link(Options) ->
    {AppRoot, Options1} = get_option(approot, Options),
    {DocRoot, Options2} = get_option(docroot, Options1),
    Loop = fun (Req) ->
                   ?MODULE:loop(Req, AppRoot, DocRoot)
           end,
    case mochiweb_http:start([{name, ?MODULE}, {loop, Loop} | Options2]) of
        {ok, Pid} -> {ok, Pid};
        Other ->
            ?MENELAUS_WEB_LOG(?START_FAIL,
                              "Failed to start web service:  ~p~n", [Other]),
            Other
    end.

stop() ->
    % Note that a supervisor might restart us right away.
    mochiweb_http:stop(?MODULE).

restart() ->
    % Depend on our supervision tree to restart us right away.
    stop().

webconfig(Config) ->
    Ip = case os:getenv("MOCHIWEB_IP") of
             false -> "0.0.0.0";
             Any -> Any
         end,
    Port = case os:getenv("MOCHIWEB_PORT") of
               false ->
                   misc:node_rest_port(Config, node());
               P -> list_to_integer(P)
           end,
    WebConfig = [{ip, Ip},
                 {port, Port},
                 {approot, menelaus_deps:local_path(["priv","public"],
                                                    ?MODULE)}],
    WebConfig.

webconfig() ->
    webconfig(ns_config:get()).

loop(Req, AppRoot, DocRoot) ->
    try
        % Using raw_path so encoded slash characters like %2F are handed correctly,
        % in that we delay converting %2F's to slash characters until after we split by slashes.
        "/" ++ RawPath = Req:get(raw_path),
        {Path, _, _} = mochiweb_util:urlsplit_path(RawPath),
        PathTokens = lists:map(fun mochiweb_util:unquote/1, string:tokens(Path, "/")),
        Action = case Req:get(method) of
                     Method when Method =:= 'GET'; Method =:= 'HEAD' ->
                         case PathTokens of
                             [] ->
                                 {done, redirect_permanently("/index.html", Req)};
                             ["versions"] ->
                                 {done, handle_versions(Req)};
                             ["pools"] ->
                                 {auth_any_bucket, fun handle_pools/1};
                             ["pools", Id] ->
                                 {auth_any_bucket, fun check_and_handle_pool_info/2, [Id]};
                             ["pools", Id, "stats"] ->
                                 {auth_any_bucket, fun menelaus_stats:handle_bucket_stats/3,
                                  [Id, all]};
                             ["pools", Id, "overviewStats"] ->
                                 {auth, fun menelaus_stats:handle_overview_stats/2, [Id]};
                             ["poolsStreaming", Id] ->
                                 {auth_any_bucket, fun handle_pool_info_streaming/2, [Id]};
                             ["pools", PoolId, "buckets"] ->
                                 {auth_any_bucket, fun menelaus_web_buckets:handle_bucket_list/2, [PoolId]};
                             ["pools", PoolId, "saslBucketsStreaming"] ->
                                 {auth, fun menelaus_web_buckets:handle_sasl_buckets_streaming/2, [PoolId]};
                             ["pools", PoolId, "buckets", Id] ->
                                 {auth_bucket_with_info, fun menelaus_web_buckets:handle_bucket_info/5,
                                  [PoolId, Id]};
                             ["pools", PoolId, "bucketsStreaming", Id] ->
                                 {auth_bucket, fun menelaus_web_buckets:handle_bucket_info_streaming/3,
                                  [PoolId, Id]};
                             ["pools", PoolId, "buckets", Id, "stats"] ->
                                 {auth_bucket, fun menelaus_stats:handle_bucket_stats/3,
                                  [PoolId, Id]};
                             ["pools", PoolId, "buckets", Id, "statsDirectory"] ->
                                 {auth_bucket, fun menelaus_stats:serve_stats_directory/3,
                                  [PoolId, Id]};
                             %% GET /pools/{PoolId}/buckets/{Id}/nodes
                             ["pools", PoolId, "buckets", Id, "nodes"] ->
                                 {auth_bucket, fun handle_bucket_node_list/3,
                                  [PoolId, Id]};
                             %% GET /pools/{PoolId}/buckets/{Id}/nodes/{NodeId}
                             ["pools", PoolId, "buckets", Id, "nodes", NodeId] ->
                                 {auth_bucket, fun handle_bucket_node_info/4,
                                  [PoolId, Id, NodeId]};
                             %% GET /pools/{PoolId}/buckets/{Id}/nodes/{NodeId}/stats
                             ["pools", PoolId, "buckets", Id, "nodes", NodeId, "stats"] ->
                                  {auth_bucket, fun menelaus_stats:handle_bucket_node_stats/4,
                                   [PoolId, Id, NodeId]};
                             %% GET /pools/{PoolId}/buckets/{Id}/stats/{StatName}
                             ["pools", PoolId, "buckets", Id, "stats", StatName] ->
                                  {auth_bucket, fun menelaus_stats:handle_specific_stat_for_buckets/4,
                                   [PoolId, Id, StatName]};
                             ["pools", "default", "remoteClusters"] ->
                                 {auth, fun menelaus_web_remote_clusters:handle_remote_clusters/1};
                             ["nodeStatuses"] ->
                                 {auth, fun handle_node_statuses/1};
                             ["logs"] ->
                                 {auth, fun menelaus_alert:handle_logs/1};
                             ["alerts"] ->
                                 {auth, fun menelaus_alert:handle_alerts/1};
                             ["settings", "web"] ->
                                 {auth, fun handle_settings_web/1};
                             ["settings", "alerts"] ->
                                 {auth, fun handle_settings_alerts/1};
                             ["settings", "stats"] ->
                                 {auth, fun handle_settings_stats/1};
                             ["settings", "autoFailover"] ->
                                 {auth, fun handle_settings_auto_failover/1};
                             ["settings", "maxParallelIndexers"] ->
                                 {auth, fun handle_settings_max_parallel_indexers/1};
                             ["nodes", NodeId] ->
                                 {auth, fun handle_node/2, [NodeId]};
                             ["diag"] ->
                                 {auth_cookie, fun diag_handler:handle_diag/1};
                             ["diag", "vbuckets"] -> {auth, fun handle_diag_vbuckets/1};
                             ["pools", PoolId, "rebalanceProgress"] ->
                                 {auth, fun handle_rebalance_progress/2, [PoolId]};
                             ["pools", _PoolId, "tasks"] ->
                                 {auth, fun handle_tasks/1, []};
                             ["index.html"] ->
                                 {done, serve_static_file(Req, {AppRoot, Path},
                                                         "text/html; charset=utf8",
                                                          [{"Pragma", "no-cache"},
                                                           {"Cache-Control", "must-revalidate"}])};
                             ["docs" | _PRem ] ->
                                 DocFile = string:sub_string(Path, 6),
                                 {done, Req:serve_file(DocFile, DocRoot)};
                             ["dot", Bucket] ->
                                 {auth_cookie, fun handle_dot/2, [Bucket]};
                             ["dotsvg", Bucket] ->
                                 {auth_cookie, fun handle_dotsvg/2, [Bucket]};
                             ["sasl_logs"] ->
                                 {auth_cookie, fun diag_handler:handle_sasl_logs/1};
                             ["sasl_logs", LogName] ->
                                 {auth_cookie, fun diag_handler:handle_sasl_logs/2, [LogName]};
                             ["erlwsh" | _] ->
                                 {auth_cookie, fun (R) -> erlwsh_web:loop(R, erlwsh_deps:local_path(["priv", "www"])) end};
                             ["images" | _] ->
                                 {done, Req:serve_file(Path, AppRoot,
                                                       [{"Cache-Control", "max-age=30000000"}])};
                             ["couchBase" | _] -> {done, capi_http_proxy:handle_proxy_req(Req)};
                             ["sampleBuckets"] -> {auth, fun handle_sample_buckets/1};
                             _ ->
                                 {done, Req:serve_file(Path, AppRoot,
                                  [{"Cache-Control", "max-age=10"}])}
                        end;
                     'POST' ->
                         case PathTokens of
                             ["sampleBuckets", "install"] ->
                                 {auth, fun handle_post_sample_buckets/1};
                             ["engageCluster2"] ->
                                 {auth, fun handle_engage_cluster2/1};
                             ["completeJoin"] ->
                                 {auth, fun handle_complete_join/1};
                             ["node", "controller", "doJoinCluster"] ->
                                 {auth, fun handle_join/1};
                             ["nodes", NodeId, "controller", "settings"] ->
                                 {auth, fun handle_node_settings_post/2,
                                  [NodeId]};
                             ["nodes", NodeId, "controller", "resources"] ->
                                 {auth, fun handle_node_resources_post/2,
                                  [NodeId]};
                             ["settings", "web"] ->
                                 {auth, fun handle_settings_web_post/1};
                             ["settings", "alerts"] ->
                                 {auth, fun handle_settings_alerts_post/1};
                             ["settings", "alerts", "testEmail"] ->
                                 {auth, fun handle_settings_alerts_send_test_email/1};
                             ["settings", "stats"] ->
                                 {auth, fun handle_settings_stats_post/1};
                             ["settings", "autoFailover"] ->
                                 {auth, fun handle_settings_auto_failover_post/1};
                             ["settings", "autoFailover", "resetCount"] ->
                                 {auth, fun handle_settings_auto_failover_reset_count/1};
                             ["settings", "maxParallelIndexers"] ->
                                 {auth, fun handle_settings_max_parallel_indexers_post/1};
                             ["pools", PoolId] ->
                                 {auth, fun handle_pool_settings/2,
                                  [PoolId]};
                             ["controller", "setupDefaultBucket"] ->
                                 {auth, fun menelaus_web_buckets:handle_setup_default_bucket_post/1};
                             ["controller", "ejectNode"] ->
                                 {auth, fun handle_eject_post/1};
                             ["controller", "addNode"] ->
                                 {auth, fun handle_add_node/1};
                             ["controller", "failOver"] ->
                                 {auth, fun handle_failover/1};
                             ["controller", "rebalance"] ->
                                 {auth, fun handle_rebalance/1};
                             ["controller", "reAddNode"] ->
                                 {auth, fun handle_re_add_node/1};
                             ["controller", "stopRebalance"] ->
                                 {auth, fun handle_stop_rebalance/1};
                             ["controller", "setAutoCompaction"] ->
                                 {auth, fun handle_set_autocompaction/1};
                             ["controller", "createReplication"] ->
                                 {auth, fun menelaus_web_create_replication:handle_create_replication/1};
                             ["pools", PoolId, "buckets", Id] ->
                                 {auth_bucket, fun menelaus_web_buckets:handle_bucket_update/3,
                                  [PoolId, Id]};
                             ["pools", PoolId, "buckets"] ->
                                 {auth, fun menelaus_web_buckets:handle_bucket_create/2,
                                  [PoolId]};
                             ["pools", PoolId, "buckets", Id, "controller", "doFlush"] ->
                                 {auth_bucket, fun menelaus_web_buckets:handle_bucket_flush/3,
                                [PoolId, Id]};
                             ["pools", "default", "remoteClusters"] ->
                                 {auth, fun menelaus_web_remote_clusters:handle_remote_clusters_post/1};
                             ["pools", "default", "remoteClusters", Id] ->
                                 {auth, fun menelaus_web_remote_clusters:handle_remote_cluster_update/2, [Id]};
                             ["logClientError"] -> {auth_any_bucket,
                                                    fun (R) ->
                                                            User = menelaus_auth:extract_auth(username, R),
                                                            ?MENELAUS_WEB_LOG(?UI_SIDE_ERROR_REPORT,
                                                                              "Client-side error-report for user ~p on node ~p:~nUser-Agent:~s~n~s~n",
                                                                              [User, node(),
                                                                               Req:get_header_value("user-agent"), binary_to_list(R:recv_body())]),
                                                            R:ok({"text/plain", add_header(), <<"">>})
                                                    end};
                             ["diag", "eval"] -> {auth, fun handle_diag_eval/1};
                             ["erlwsh" | _] ->
                                 {done, erlwsh_web:loop(Req, erlwsh_deps:local_path(["priv", "www"]))};
                             ["couchBase" | _] -> {done, capi_http_proxy:handle_proxy_req(Req)};
                             _ ->
                                 ?MENELAUS_WEB_LOG(0001, "Invalid post received: ~p", [Req]),
                                 {done, Req:not_found()}
                      end;
                     'DELETE' ->
                         case PathTokens of
                             ["pools", PoolId, "buckets", Id] ->
                                 {auth, fun menelaus_web_buckets:handle_bucket_delete/3, [PoolId, Id]};
                             ["pools", "default", "remoteClusters", Id] ->
                                 {auth, fun menelaus_web_remote_clusters:handle_remote_cluster_delete/2, [Id]};
                             ["nodes", Node, "resources", LocationPath] ->
                                 {auth, fun handle_resource_delete/3, [Node, LocationPath]};
                             ["couchBase" | _] -> {done, capi_http_proxy:handle_proxy_req(Req)};
                             _ ->
                                 ?MENELAUS_WEB_LOG(0002, "Invalid delete received: ~p as ~p", [Req, PathTokens]),
                                  {done, Req:respond({405, add_header(), "Method Not Allowed"})}
                         end;
                     Method when Method =:= 'PUT'; Method =:= "COPY" ->
                         case PathTokens of
                             ["couchBase" | _] -> {done, capi_http_proxy:handle_proxy_req(Req)};
                             _ ->
                                 ?MENELAUS_WEB_LOG(0003, "Invalid ~p received: ~p", [Method, Req]),
                                 {done, Req:respond({405, add_header(), "Method Not Allowed"})}
                         end;

                     _ ->
                         ?MENELAUS_WEB_LOG(0004, "Invalid request received: ~p", [Req]),
                         {done, Req:respond({405, add_header(), "Method Not Allowed"})}
                 end,
        case Action of
            {done, RV} -> RV;
            {auth_cookie, F} -> menelaus_auth:apply_auth_cookie(Req, F, []);
            {auth, F} -> menelaus_auth:apply_auth(Req, F, []);
            {auth_cookie, F, Args} -> menelaus_auth:apply_auth_cookie(Req, F, Args);
            {auth, F, Args} -> menelaus_auth:apply_auth(Req, F, Args);
            {auth_bucket_with_info, F, [ArgPoolId, ArgBucketId | RestArgs]} ->
                menelaus_web_buckets:checking_bucket_access(ArgPoolId, ArgBucketId, Req,
                                                            fun (Pool, Bucket) ->
                                                                    apply(F, [ArgPoolId, ArgBucketId] ++ RestArgs ++ [Req, Pool, Bucket])
                                                            end);
            {auth_bucket, F, [ArgPoolId, ArgBucketId | RestArgs]} ->
                menelaus_web_buckets:checking_bucket_access(ArgPoolId, ArgBucketId, Req,
                                                            fun (_, _) ->
                                                                    apply(F, [ArgPoolId, ArgBucketId] ++ RestArgs ++ [Req])
                                                            end);
            {auth_any_bucket, F} -> menelaus_auth:apply_auth_bucket(Req, F, []);
            {auth_any_bucket, F, Args} -> menelaus_auth:apply_auth_bucket(Req, F, Args)
        end
    catch
        exit:normal ->
            %% this happens when the client closed the connection
            exit(normal);
        Type:What ->
            Report = ["web request failed",
                      {path, Req:get(path)},
                      {type, Type}, {what, What},
                      {trace, erlang:get_stacktrace()}], % todo: find a way to enable this for field info gathering
            ?MENELAUS_WEB_LOG(0019, "Server error during processing: ~p", [Report]),
            reply_json(Req, [list_to_binary("Unexpected server error, request logged.")], 500)
    end.


%% Internal API
-define(SAMPLE_TIMEOUT, 30000).
-define(SAMPLE_BUCKET_QUOTA, 1024 * 1024 * 100).

handle_sample_buckets(Req) ->

    Buckets = [Bucket || {Bucket, _} <- ns_bucket:get_buckets(ns_config:get())],

    Map = [ begin
                Name = filename:basename(Path, ".zip"),
                Installed = lists:member(Name, Buckets),
                {struct, [{name, list_to_binary(Name)},
                          {installed, Installed},
                          {quotaNeeded, ?SAMPLE_BUCKET_QUOTA}]}
            end || Path <- list_sample_files() ],

    reply_json(Req, Map).


handle_post_sample_buckets(Req) ->

    Samples = mochijson2:decode(Req:recv_body()),
    Pid = spawn(fun() -> install_samples(Samples) end),
    Ref = erlang:monitor(process, Pid),

    Error = fun(Type, Reason) ->
                    {struct, [{error, true}, {type, Type}, {reason, Reason}]}
            end,

    receive
        {'DOWN', Ref, process, Pid, normal} ->
            reply_json(Req, {struct, [{ok, true}]}, 200);
        {'DOWN', Ref, process, Pid, {error, Type, Reason}} ->
            reply_json(Req, Error(Type, Reason), 400);
        {'DOWN', Ref, process, Pid, Reason} ->
            ?log_error("Sample bucket failed unexpectedly with reason: ~p", [Reason]),
            reply_json(Req, Error(unknown_error, <<"There was an unexpected error.">>), 500)
    after
        ?SAMPLE_TIMEOUT ->
            ?log_error("Loading sample buckets timed out", []),
            erlang:exit(Pid, timeout),
            reply_json(Req, Error(timeout, <<"Timeout installing sample buckets">>), 500)
    end.


install_samples(Samples) ->

    {_Name, Host} = misc:node_name_host(node()),
    Port = misc:node_rest_port(ns_config:get(), node()),
    BinDir = path_config:component_path(bin),

    ok = check_valid_samples(Samples),
    ok = check_quota(Samples),

    case ns_config:search_prop(ns_config:get(), rest_creds, creds, []) of
        [] ->
            ok;
        [{UserName, Attrs}] ->
            {password, Password} = lists:keyfind(password, 1, Attrs),
            os:putenv("REST_USERNAME", UserName),
            os:putenv("REST_PASSWORD", Password)
    end,

    [begin
         Ram = misc:ceiling(?SAMPLE_BUCKET_QUOTA / 1024 / 1024),
         Cmd = BinDir ++ "/docloader",
         Args = ["-n", Host ++ ":" ++ integer_to_list(Port),
                 "-b", File,
                 "-s", integer_to_list(Ram),
                 filename:join([BinDir, "..", "samples", binary_to_list(File) ++ ".zip"])],

         Pid = open_port({spawn_executable, Cmd}, [exit_status,
                                                   {args, Args},
                                                   stderr_to_stdout]),
         case wait_for_exit(Pid, []) of
             {0, _Data} ->
                 ok;
             {Status, Data} ->
                 ?log_error("docloader failed unexpectedly: status: ~p, msgs: ~p",
                            [Status, Data]),
                 exit({error, docloader_failed, <<"There was an unexpected error.">>})
         end

     end || File <- Samples],

    ok.


list_sample_files() ->
    BinDir = path_config:component_path(bin),
    filelib:wildcard(filename:join([BinDir, "..", "samples", "*.zip"])).


sample_exists(Name) ->
    BinDir = path_config:component_path(bin),
    filelib:is_file(filename:join([BinDir, "..", "samples", binary_to_list(Name) ++ ".zip"])).


check_quota(Samples) ->

    NodesCount = length(ns_cluster_membership:active_nodes()),
    StorageInfo = ns_storage_conf:cluster_storage_info(),
    RamQuotas = proplists:get_value(ram, StorageInfo),
    QuotaUsed = proplists:get_value(quotaUsed, RamQuotas),
    QuotaTotal = proplists:get_value(quotaTotal, RamQuotas),
    Required = ?SAMPLE_BUCKET_QUOTA * erlang:length(Samples),

    case (QuotaTotal - QuotaUsed) <  (Required * NodesCount) of
        true ->
            Err = ["Not enough Quota, you need to allocate ", format_MB(Required),
                   " to install sample buckets"],
            exit({error, not_enough_quota, list_to_binary(Err)});
        false -> ok
    end.


check_valid_samples(Samples) ->
    [begin
         case ns_bucket:name_conflict(binary_to_list(Name)) of
             true ->
                 Err1 = ["Sample bucket ", Name, " is already loaded"],
                 exit({error, bucket_exists, list_to_binary(Err1)});
             _ -> ok
         end,
         case sample_exists(Name) of
             false ->
                 Err2 = ["Sample ", Name, " is not a valid sample"],
                 exit({error, invalid_sample, list_to_binary(Err2)});
             _ -> ok
         end
     end || Name <- Samples],
    ok.


wait_for_exit(Pid, Acc) ->
    receive
        {_Port, {exit_status, Status}} ->
            {Status, Acc};
        Msg ->
            wait_for_exit(Pid, [Msg | Acc])
    end.


format_MB(X) ->
    integer_to_list(misc:ceiling(X / 1024 / 1024)) ++ "MB".


implementation_version() ->
    list_to_binary(proplists:get_value(ns_server, ns_info:version(), "unknown")).

handle_pools(Req) ->
    Pools = [{struct,
              [{name, <<"default">>},
               {uri, list_to_binary(concat_url_path(["pools", "default"]))},
               {streamingUri, list_to_binary(concat_url_path(["poolsStreaming", "default"]))}]}],
    EffectivePools =
        case is_system_provisioned() of
            true -> Pools;
            _ -> []
        end,
    reply_json(Req,{struct, [{pools, EffectivePools},
                             {isAdminCreds, menelaus_auth:is_under_admin(Req)},
                             {settings, {struct, [{<<"maxParallelIndexers">>, <<"/settings/maxParallelIndexers">>}]}},
                             {uuid, get_uuid()}
                             | build_versions()]}).
handle_engage_cluster2(Req) ->
    Body = Req:recv_body(),
    {struct, NodeKVList} = mochijson2:decode(Body),
    %% a bit kludgy, but 100% correct way to protect ourselves when
    %% everything will restart.
    process_flag(trap_exit, true),
    case ns_cluster:engage_cluster(NodeKVList) of
        {ok, _} ->
            handle_node("self", Req);
        {error, _What, Message, _Nested} ->
            reply_json(Req, [Message], 400)
    end,
    exit(normal).

handle_complete_join(Req) ->
    {struct, NodeKVList} = mochijson2:decode(Req:recv_body()),
    erlang:process_flag(trap_exit, true),
    case ns_cluster:complete_join(NodeKVList) of
        {ok, _} ->
            reply_json(Req, [], 200);
        {error, _What, Message, _Nested} ->
            reply_json(Req, [Message], 400)
    end,
    exit(normal).

% Returns an UUID if it is already in the ns_config and generates
% a new one otherwise.
get_uuid() ->
    case ns_config:search(uuid) of
        false ->
            Uuid = couch_uuids:random(),
            ns_config:set(uuid, Uuid),
            Uuid;
        {value, Uuid2} ->
            Uuid2
    end.

build_versions() ->
    [{implementationVersion, implementation_version()},
     {componentsVersion, {struct,
                          lists:map(fun ({K,V}) ->
                                            {K, list_to_binary(V)}
                                    end,
                                    ns_info:version())}}].

handle_versions(Req) ->
    reply_json(Req, {struct, build_versions()}).

% {"default", [
%   {port, 11211},
%   {buckets, [
%     {"default", [
%       {auth_plain, undefined},
%       {size_per_node, 64}, % In MB.
%       {cache_expiration_range, {0,600}}
%     ]}
%   ]}
% ]}

check_and_handle_pool_info(Id, Req) ->
    case is_system_provisioned() of
        true ->
            Timeout = diag_handler:arm_timeout(23000),
            try
                handle_pool_info(Id, Req)
            after
                diag_handler:disarm_timeout(Timeout)
            end;
        _ ->
            reply_json(Req, <<"unknown pool">>, 404)
    end.

handle_pool_info(Id, Req) ->
    UserPassword = menelaus_auth:extract_auth(Req),
    LocalAddr = menelaus_util:local_addr(Req),
    Query = Req:parse_qs(),
    {WaitChangeS, PassedETag} = {proplists:get_value("waitChange", Query),
                                  proplists:get_value("etag", Query)},
    case WaitChangeS of
        undefined -> reply_json(Req, build_pool_info(Id, UserPassword, normal, LocalAddr));
        _ ->
            WaitChange = list_to_integer(WaitChangeS),
            menelaus_event:register_watcher(self()),
            TargetTS = misc:time_to_epoch_ms_int(os:timestamp()) + WaitChange,
            handle_pool_info_wait(Req, Id, UserPassword, LocalAddr, TargetTS, PassedETag)
    end.

handle_pool_info_wait(Req, Id, UserPassword, LocalAddr, TargetTS, PassedETag) ->
    Info = mochijson2:encode(build_pool_info(Id, UserPassword, stable, LocalAddr)),
    %% ETag = base64:encode_to_string(crypto:sha(Info)),
    ETag = integer_to_list(erlang:phash2(Info)),
    Now = misc:time_to_epoch_ms_int(os:timestamp()),
    WaitChange = TargetTS - Now,
    if
        WaitChange > 0 andalso ETag =:= PassedETag ->
            receive
                {notify_watcher, _} ->
                    timer:sleep(200), %% delay a bit to catch more notifications
                    consume_notifications(),
                    handle_pool_info_wait(Req, Id, UserPassword, LocalAddr, TargetTS, PassedETag);
                _ ->
                    exit(normal)
            after WaitChange ->
                    handle_pool_info_wait_tail(Req, Id, UserPassword, LocalAddr, ETag)
            end;
        true ->
            handle_pool_info_wait_tail(Req, Id, UserPassword, LocalAddr, ETag)
    end.

consume_notifications() ->
    receive
        {notify_watcher, _} -> consume_notifications()
    after 0 ->
            done
    end.

handle_pool_info_wait_tail(Req, Id, UserPassword, LocalAddr, ETag) ->
    menelaus_event:unregister_watcher(self()),
    %% consume all notifications
    consume_notifications(),
    %% and reply
    {struct, PList} = build_pool_info(Id, UserPassword, normal, LocalAddr),
    Info = {struct, [{etag, list_to_binary(ETag)} | PList]},
    reply_json(Req, Info).


build_pool_info(Id, UserPassword, InfoLevel, LocalAddr) ->
    F = build_nodes_info_fun(menelaus_auth:check_auth(UserPassword), InfoLevel, LocalAddr),
    Nodes = [F(N, undefined) || N <- ns_node_disco:nodes_wanted()],
    Config = ns_config:get(),
    BucketsVer = erlang:phash2(ns_bucket:get_bucket_names(Config))
        bxor erlang:phash2([{proplists:get_value(hostname, KV),
                             proplists:get_value(status, KV)} || {struct, KV} <- Nodes]),
    BucketsInfo = {struct, [{uri,
                             list_to_binary(concat_url_path(["pools", Id, "buckets"])
                                            ++ "?v=" ++ integer_to_list(BucketsVer))}]},
    RebalanceStatus = case ns_orchestrator:is_rebalance_running() of
                          true -> <<"running">>;
                          _ -> <<"none">>
                      end,

    Alerts = menelaus_web_alerts_srv:fetch_alerts(),

    Controllers = {struct, [
      {addNode, {struct, [{uri, <<"/controller/addNode">>}]}},
      {rebalance, {struct, [{uri, <<"/controller/rebalance">>}]}},
      {failOver, {struct, [{uri, <<"/controller/failOver">>}]}},
      {reAddNode, {struct, [{uri, <<"/controller/reAddNode">>}]}},
      {ejectNode, {struct, [{uri, <<"/controller/ejectNode">>}]}},
      {setAutoCompaction, {struct, [
        {uri, <<"/controller/setAutoCompaction">>},
        {validateURI, <<"/controller/setAutoCompaction?just_validate=1">>}
      ]}},
      {replication, {struct, [
        {createURI, <<"/controller/createReplication">>},
        {replicatorDBURI, <<"/couchBase/_replicator">>},
        {infosURI, <<"/couchBase/_replicator/_design/_replicator_info/_view/infos?group_level=1">>}
      ]}}
    ]},

    BaseTasksURI = concat_url_path(["pools", Id, "tasks"]),

    PropList0 = [{name, list_to_binary(Id)},
                 {alerts, Alerts},
                 {nodes, case InfoLevel of
                             stable -> Nodes;
                             _ ->
                                 misc:randomize(),
                                 misc:shuffle(Nodes)
                         end},
                 {buckets, BucketsInfo},
                 {remoteClusters, {struct, [{uri, <<"/pools/default/remoteClusters">>},
                                            {validateURI, <<"/pools/default/remoteClusters?just_validate=1">>}]}},
                 {controllers, Controllers},
                 {balanced, ns_cluster_membership:is_balanced()},
                 {failoverWarnings, ns_bucket:failover_warnings()},
                 {rebalanceStatus, RebalanceStatus},
                 {rebalanceProgressUri, bin_concat_path(["pools", Id, "rebalanceProgress"])},
                 {stopRebalanceUri, <<"/controller/stopRebalance">>},
                 {nodeStatusesUri, <<"/nodeStatuses">>},
                 {autoCompactionSettings, case ns_config:search(Config, autocompaction) of
                                              false ->
                                                  build_auto_compaction_settings([]);
                                              {value, ACSettings} ->
                                                  build_auto_compaction_settings(ACSettings)
                                          end},
                 {tasks, {struct,
                          [{uri, iolist_to_binary([BaseTasksURI, <<"?v=">>, ns_doctor:get_tasks_version()])}]}},
                 {stats, {struct,
                          [{uri, bin_concat_path(["pools", Id, "stats"])}]}},
                 {counters, {struct, ns_cluster:counters()}},
                 {stopRebalanceIsSafe,
                  ns_cluster_membership:is_stop_rebalance_safe()}],
    PropList =
        case InfoLevel of
            normal ->
                StorageTotals = [ {Key, {struct, StoragePList}}
                  || {Key, StoragePList} <- ns_storage_conf:cluster_storage_info()],
                [{storageTotals, {struct, StorageTotals}} | PropList0];
            _ -> PropList0
        end,

    {struct, PropList}.

build_auto_compaction_settings(Settings) ->
    PropFun = fun ({JSONName, CfgName}) ->
                      case proplists:get_value(CfgName, Settings) of
                          undefined -> [];
                          {Percentage, Size} ->
                              [{JSONName, {struct, [{percentage, Percentage},
                                                    {size,  Size}]}}]
                      end
              end,
    DBAndView = lists:flatmap(PropFun,
                              [{databaseFragmentationThreshold, database_fragmentation_threshold},
                               {viewFragmentationThreshold, view_fragmentation_threshold}]),

    {struct, [{parallelDBAndViewCompaction, proplists:get_bool(parallel_db_and_view_compaction, Settings)}
              | case proplists:get_value(allowed_time_period, Settings) of
                    undefined -> [];
                    V -> [{allowedTimePeriod, build_auto_compaction_allowed_time_period(V)}]
                end] ++ DBAndView}.

build_auto_compaction_allowed_time_period(AllowedTimePeriod) ->
    [{JSONName, proplists:get_value(CfgName, AllowedTimePeriod)}
     || {JSONName, CfgName} <- [{fromHour, from_hour},
                                {toHour, to_hour},
                                {fromMinute, from_minute},
                                {toMinute, to_minute},
                                {abortOutside, abort_outside}]].




build_nodes_info() ->
    F = build_nodes_info_fun(true, normal, "127.0.0.1"),
    [F(N, undefined) || N <- ns_node_disco:nodes_wanted()].

%% builds health/warmup status of given node (w.r.t. given Bucket if
%% not undefined)
build_node_status(Node, Bucket, InfoNode, BucketsAll) ->
    case proplists:get_bool(down, InfoNode) of
        false ->
            ReadyBuckets = proplists:get_value(ready_buckets, InfoNode),
            NodeBucketNames = ns_bucket:node_bucket_names(Node, BucketsAll),
            case Bucket of
                undefined ->
                    case ordsets:is_subset(lists:sort(NodeBucketNames),
                                           lists:sort(ReadyBuckets)) of
                        true ->
                            <<"healthy">>;
                        false ->
                            <<"warmup">>
                    end;
                _ ->
                    case lists:member(Bucket, ReadyBuckets) of
                        true ->
                            <<"healthy">>;
                        false ->
                            case lists:member(Bucket, NodeBucketNames) of
                                true ->
                                    <<"warmup">>;
                                false ->
                                    <<"unhealthy">>
                            end
                    end
            end;
        true ->
            <<"unhealthy">>
    end.

build_nodes_info_fun(IncludeOtp, InfoLevel, LocalAddr) ->
    OtpCookie = list_to_binary(atom_to_list(ns_cookie_manager:cookie_get())),
    NodeStatuses = ns_doctor:get_nodes(),
    Config = ns_config:get(),
    BucketsAll = ns_bucket:get_buckets(Config),
    fun(WantENode, Bucket) ->
            InfoNode = ns_doctor:get_node(WantENode, NodeStatuses),
            KV = build_node_info(Config, WantENode, InfoNode, LocalAddr),

            Status = build_node_status(WantENode, Bucket, InfoNode, BucketsAll),
            KV1 = [{clusterMembership,
                    atom_to_binary(
                      ns_cluster_membership:get_cluster_membership(
                        WantENode, Config),
                      latin1)},
                   {status, Status}] ++ KV,
            KV2 = case IncludeOtp of
                      true ->
                          [{otpNode,
                            list_to_binary(
                              atom_to_list(WantENode))},
                           {otpCookie, OtpCookie}|KV1];
                      false -> KV1
                  end,
            KV3 = case Bucket of
                      undefined ->
                          case capi_utils:capi_url(WantENode, "/", LocalAddr, Config) of
                              undefined -> KV2;
                              CapiURL ->
                                  [{couchApiBase, list_to_binary(CapiURL)}
                                   | KV2]
                          end;
                      _ ->
                          Replication = case ns_bucket:get_bucket(Bucket, Config) of
                                            not_present -> 0.0;
                                            {ok, BucketConfig} ->
                                                failover_safeness_level:extract_replication_uptodateness(Bucket, BucketConfig,
                                                                                                         WantENode, NodeStatuses)
                                        end,
                          KVRep = [{replication, Replication} | KV2],
                          case capi_utils:capi_bucket_url(WantENode, Bucket, LocalAddr, Config) of
                              undefined -> KVRep;
                              CapiBucketUrl ->
                                  [{couchApiBase, list_to_binary(CapiBucketUrl)}
                                   | KVRep]
                          end
                  end,
            KV4 = case InfoLevel of
                      stable -> KV3;
                      normal -> build_extra_node_info(Config, WantENode,
                                                      InfoNode, BucketsAll,
                                                      KV3)
                  end,
            {struct, KV4}
    end.


build_extra_node_info(Config, Node, InfoNode, _BucketsAll, Append) ->

    {UpSecs, {MemoryTotal, MemoryAlloced, _}} =
        {proplists:get_value(wall_clock, InfoNode, 0),
         proplists:get_value(memory_data, InfoNode,
                             {0, 0, undefined})},
    NodesBucketMemoryTotal = case ns_config:search_node_prop(Node,
                                                             Config,
                                                             memcached,
                                                             max_size) of
                                 X when is_integer(X) -> X;
                                 undefined -> (MemoryTotal * 4) div (5 * 1048576)
                             end,
    NodesBucketMemoryAllocated = NodesBucketMemoryTotal,
    [{systemStats, {struct, proplists:get_value(system_stats, InfoNode, [])}},
     {interestingStats, {struct, proplists:get_value(interesting_stats, InfoNode, [])}},
     %% TODO: deprecate this in API (we need 'stable' "startupTStamp"
     %% first)
     {uptime, list_to_binary(integer_to_list(UpSecs))},
     %% TODO: deprecate this in API
     {memoryTotal, erlang:trunc(MemoryTotal)},
     %% TODO: deprecate this in API
     {memoryFree, erlang:trunc(MemoryTotal - MemoryAlloced)},
     %% TODO: deprecate this in API
     {mcdMemoryReserved, erlang:trunc(NodesBucketMemoryTotal)},
     %% TODO: deprecate this in API
     {mcdMemoryAllocated, erlang:trunc(NodesBucketMemoryAllocated)}
     | Append].

build_node_hostname(Config, Node, LocalAddr) ->
    Host = case misc:node_name_host(Node) of
               {_, "127.0.0.1"} -> LocalAddr;
               {_Name, H} -> H
           end,
    Host ++ ":" ++ integer_to_list(misc:node_rest_port(Config, Node)).

build_node_info(Config, WantENode, InfoNode, LocalAddr) ->

    DirectPort = ns_config:search_node_prop(WantENode, Config, memcached, port),
    ProxyPort = ns_config:search_node_prop(WantENode, Config, moxi, port),
    Versions = proplists:get_value(version, InfoNode, []),
    Version = proplists:get_value(ns_server, Versions, "unknown"),
    OS = proplists:get_value(system_arch, InfoNode, "unknown"),
    HostName = build_node_hostname(Config, WantENode, LocalAddr),

    RV = [{hostname, list_to_binary(HostName)},
          {clusterCompatibility, proplists:get_value(cluster_compatibility_version, InfoNode, 0)},
          {version, list_to_binary(Version)},
          {os, list_to_binary(OS)},
          {ports, {struct, [{proxy, ProxyPort},
                            {direct, DirectPort}]}}
         ],
    case WantENode =:= node() of
        true ->
            [{thisNode, true} | RV];
        _ -> RV
    end.

handle_pool_info_streaming(Id, Req) ->
    UserPassword = menelaus_auth:extract_auth(Req),
    LocalAddr = menelaus_util:local_addr(Req),
    F = fun(InfoLevel) -> build_pool_info(Id, UserPassword, InfoLevel, LocalAddr) end,
    handle_streaming(F, Req, undefined).

handle_streaming(F, Req, LastRes) ->
    HTTPRes = Req:ok({"application/json; charset=utf-8",
                      server_header(),
                      chunked}),
    %% Register to get config state change messages.
    menelaus_event:register_watcher(self()),
    Sock = Req:get(socket),
    inet:setopts(Sock, [{active, true}]),
    handle_streaming(F, Req, HTTPRes, LastRes).

streaming_inner(F, HTTPRes, LastRes) ->
    Res = F(stable),
    case Res =:= LastRes of
        true ->
            ok;
        false ->
            ResNormal = F(normal),
            HTTPRes:write_chunk(mochijson2:encode(ResNormal)),
            HTTPRes:write_chunk("\n\n\n\n")
    end,
    Res.

handle_streaming(F, Req, HTTPRes, LastRes) ->
    Res =
        try streaming_inner(F, HTTPRes, LastRes)
        catch exit:normal ->
                ale:debug(?MENELAUS_LOGGER, "closing streaming socket~n"),
                HTTPRes:write_chunk(""),
                exit(normal)
        end,
    receive
        {notify_watcher, _} -> ok;
        _ ->
            ale:debug(?MENELAUS_LOGGER,
                      "menelaus_web streaming socket closed by client"),
            exit(normal)
    after 25000 ->
        ok
    end,
    handle_streaming(F, Req, HTTPRes, Res).

handle_join(Req) ->
    %% paths:
    %%  cluster secured, admin logged in:
    %%           after creds work and node join happens,
    %%           200 returned with Location header pointing
    %%           to new /pool/default
    %%  cluster not secured, after node join happens,
    %%           a 200 returned with Location header to new /pool/default,
    %%           401 if request had
    %%  cluster either secured or not:
    %%           a 400 with json error message when join fails for whatever reason
    %%
    %% parameter example: clusterMemberHostIp=192%2E168%2E0%2E1&
    %%                    clusterMemberPort=8091&
    %%                    user=admin&password=admin123
    %%
    Params = Req:parse_post(),
    ParsedOtherPort = (catch list_to_integer(proplists:get_value("clusterMemberPort", Params))),
    % the erlang http client crashes if the port number is invalid, so we validate for ourselves here
    NzV = if
              is_integer(ParsedOtherPort) ->
                  if
                      ParsedOtherPort =< 0 -> <<"The port number must be greater than zero.">>;
                      ParsedOtherPort >65535 -> <<"The port number cannot be larger than 65535.">>;
                      true -> undefined
                  end;
              true -> <<"The port number must be a number.">>
          end,
    OtherPort = if
                     NzV =:= undefined -> ParsedOtherPort;
                     true -> 0
                 end,
    OtherHost = proplists:get_value("clusterMemberHostIp", Params),
    OtherUser = proplists:get_value("user", Params),
    OtherPswd = proplists:get_value("password", Params),
    case lists:member(undefined,
                      [OtherHost, OtherPort, OtherUser, OtherPswd]) of
        true  -> ?MENELAUS_WEB_LOG(0013, "Received request to join cluster missing a parameter.", []),
                 Req:respond({400, add_header(), "Attempt to join node to cluster received with missing parameters.\n"});
        false ->
            PossMsg = [NzV],
            Msgs = lists:filter(fun (X) -> X =/= undefined end,
                   PossMsg),
            case Msgs of
                [] ->
                    handle_join_tail(Req, OtherHost, OtherPort, OtherUser, OtherPswd);
                _ -> reply_json(Req, Msgs, 400)
            end
    end.

handle_join_tail(Req, OtherHost, OtherPort, OtherUser, OtherPswd) ->
    process_flag(trap_exit, true),
    {Username, Password} = case ns_config:search_prop(ns_config:get(), rest_creds, creds, []) of
                               [] -> {[], []};
                               [{U, PList} | _] ->
                                   {U, proplists:get_value(password, PList)}
                           end,
    RV = case ns_cluster:check_host_connectivity(OtherHost) of
             {ok, MyIP} ->
                 {struct, MyPList} = build_full_node_info(node(), MyIP),
                 Hostname = misc:expect_prop_value(hostname, MyPList),

                 menelaus_rest:json_request_hilevel(post,
                                                    {OtherHost, OtherPort, "/controller/addNode",
                                                     "application/x-www-form-urlencoded",
                                                     mochiweb_util:urlencode([{<<"hostname">>, Hostname},
                                                                              {<<"user">>, Username},
                                                                              {<<"password">>, Password}])},
                                                    {OtherUser, OtherPswd});
             X -> X
         end,

    case RV of
        {ok, _} -> Req:respond({200, add_header(), []});
        {client_error, JSON} ->
            reply_json(Req, JSON, 400);
        {error, _What, Message, _Nested} ->
            reply_json(Req, [Message], 400)
    end,
    exit(normal).

%% waits till only one node is left in cluster
do_eject_myself_rec(0, _) ->
    exit(self_eject_failed);
do_eject_myself_rec(IterationsLeft, Period) ->
    MySelf = node(),
    case ns_node_disco:nodes_actual_proper() of
        [MySelf] -> ok;
        _ ->
            timer:sleep(Period),
            do_eject_myself_rec(IterationsLeft-1, Period)
    end.

do_eject_myself() ->
    ns_cluster:leave(),
    do_eject_myself_rec(10, 250).

handle_eject_post(Req) ->
    PostArgs = Req:parse_post(),
    %
    % either Eject a running node, or eject a node which is down.
    %
    % request is a urlencoded form with otpNode
    %
    % responses are 200 when complete
    %               401 if creds were not supplied and are required
    %               403 if creds were supplied and are incorrect
    %               400 if the node to be ejected doesn't exist
    %
    OtpNodeStr = case proplists:get_value("otpNode", PostArgs) of
                     undefined -> undefined;
                     "Self" -> atom_to_list(node());
                     X -> X
                 end,
    case OtpNodeStr of
        undefined -> Req:respond({400, add_header(), "Bad Request\n"});
        _ ->
            OtpNode = list_to_atom(OtpNodeStr),
            case ns_cluster_membership:get_cluster_membership(OtpNode) of
                active ->
                    Req:respond({400, add_header(), "Cannot remove active server.\n"});
                _ ->
                    do_handle_eject_post(Req, OtpNode)
            end
    end.

do_handle_eject_post(Req, OtpNode) ->
    case OtpNode =:= node() of
        true ->
            do_eject_myself(),
            Req:respond({200, [], []});
        false ->
            case lists:member(OtpNode, ns_node_disco:nodes_wanted()) of
                true ->
                    ns_cluster:leave(OtpNode),
                    ?MENELAUS_WEB_LOG(?NODE_EJECTED, "Node ejected: ~p from node: ~p",
                                      [OtpNode, erlang:node()]),
                    Req:respond({200, add_header(), []});
                false ->
                                                % Node doesn't exist.
                    ?MENELAUS_WEB_LOG(0018, "Request to eject nonexistant server failed.  Requested node: ~p",
                                      [OtpNode]),
                    Req:respond({400, add_header(), "Server does not exist.\n"})
            end
    end.

handle_settings_max_parallel_indexers(Req) ->
    Config = ns_config:get(),
    GlobalValue = case ns_config:search(Config, max_parallel_indexers) of
                      false ->
                          null;
                      {value, V} ->
                          V
                  end,
    ThisNodeValue = case ns_config:search_node(node(), Config, max_parallel_indexers) of
                        false ->
                            null;
                        {value, V2} ->
                            V2
                    end,
    reply_json(Req, {struct, [{globalValue, GlobalValue},
                              {nodes, [{node(), ThisNodeValue}]}]}).

handle_settings_max_parallel_indexers_post(Req) ->
    Params = Req:parse_post(),
    V = proplists:get_value("globalValue", Params, ""),
    case parse_validate_number(V, 1, 1024) of
        {ok, Parsed} ->
            ns_config:set(max_parallel_indexers, Parsed),
            handle_settings_max_parallel_indexers(Req);
        Error ->
            reply_json(Req, {struct, [{'_', iolist_to_binary(io_lib:format("Invalid globalValue: ~p", [Error]))}]}, 400)
    end.

handle_pool_settings(_PoolId, Req) ->
    Params = Req:parse_post(),
    Node = node(),
    Results = [case proplists:get_value("memoryQuota", Params) of
                   undefined -> ok;
                   X ->
                       {MinMemoryMB, MaxMemoryMB, QuotaErrorDetailsFun} =
                           ns_storage_conf:allowed_node_quota_range(),
                       case parse_validate_number(X, MinMemoryMB, MaxMemoryMB) of
                           {ok, Number} ->
                               {ok, fun () ->
                                            ok = ns_storage_conf:change_memory_quota(Node, Number)
                                            %% TODO: that should
                                            %% really be a cluster setting
                                    end};
                           invalid -> <<"The RAM Quota value must be a number.">>;
                           too_small ->
                               list_to_binary("The RAM Quota value is too small." ++ QuotaErrorDetailsFun());
                           too_large ->
                               list_to_binary("The RAM Quota value is too large." ++ QuotaErrorDetailsFun())
                       end
               end],
    case lists:filter(fun(ok) -> false;
                         ({ok, _}) -> false;
                         (_) -> true
                      end, Results) of
        [] ->
            lists:foreach(fun ({ok, CommitF}) ->
                                  CommitF();
                              (_) -> ok
                          end, Results),
            Req:respond({200, add_header(), []});
        Errs -> reply_json(Req, Errs, 400)
    end.


handle_settings_web(Req) ->
    reply_json(Req, build_settings_web()).

build_settings_web() ->
    Config = ns_config:get(),
    {U, P} = case ns_config:search_node_prop(Config, rest_creds, creds) of
                 [{User, Auth} | _] ->
                     {User, proplists:get_value(password, Auth, "")};
                 _NoneFound ->
                     {"", ""}
             end,
    Port = proplists:get_value(port, webconfig()),
    build_settings_web(Port, U, P).

build_settings_web(Port, U, P) ->
    {struct, [{port, Port},
              {username, list_to_binary(U)},
              {password, list_to_binary(P)}]}.

%% @doc Settings to en-/disable stats sending to some remote server
handle_settings_stats(Req) ->
    reply_json(Req, {struct, build_settings_stats()}).

build_settings_stats() ->
    Defaults = default_settings_stats_config(),
    [{send_stats, SendStats}] = ns_config:search_prop(
                                  ns_config:get(), settings, stats, Defaults),
    [{sendStats, SendStats}].

default_settings_stats_config() ->
    [{send_stats, false}].

handle_settings_stats_post(Req) ->
    PostArgs = Req:parse_post(),
    SendStats = proplists:get_value("sendStats", PostArgs),
    case validate_settings_stats(SendStats) of
        error ->
            Req:respond({400, add_header(),
                         "The value of \"sendStats\" must be true or false."});
        SendStats2 ->
            ns_config:set(settings, [{stats, [{send_stats, SendStats2}]}]),
            Req:respond({200, add_header(), []})
    end.

validate_settings_stats(SendStats) ->
    case SendStats of
        "true" -> true;
        "false" -> false;
        _ -> error
    end.

%% @doc Settings to en-/disable auto-failover
handle_settings_auto_failover(Req) ->
    Config = build_settings_auto_failover(),
    Enabled = proplists:get_value(enabled, Config),
    Timeout = proplists:get_value(timeout, Config),
    Count = proplists:get_value(count, Config),
    reply_json(Req, {struct, [{enabled, Enabled},
                              {timeout, Timeout},
                              {count, Count}]}).

build_settings_auto_failover() ->
    {value, Config} = ns_config:search(ns_config:get(), auto_failover_cfg),
    Config.

handle_settings_auto_failover_post(Req) ->
    PostArgs = Req:parse_post(),
    ValidateOnly = proplists:get_value("just_validate", Req:parse_qs()) =:= "1",
    Enabled = proplists:get_value("enabled", PostArgs),
    Timeout = proplists:get_value("timeout", PostArgs),
    % MaxNodes is hard-coded to 1 for now.
    MaxNodes = "1",
    case {ValidateOnly,
          validate_settings_auto_failover(Enabled, Timeout, MaxNodes)} of
        {false, [true, Timeout2, MaxNodes2]} ->
            auto_failover:enable(Timeout2, MaxNodes2),
            Req:respond({200, add_header(), []});
        {false, false} ->
            auto_failover:disable(),
            Req:respond({200, add_header(), []});
        {false, {error, Errors}} ->
            Errors2 = [<<Msg/binary, "\n">> || {_, Msg} <- Errors],
            Req:respond({400, add_header(), Errors2});
        {true, {error, Errors}} ->
            reply_json(Req, {struct, [{errors, {struct, Errors}}]}, 200);
        % Validation only and no errors
        {true, _}->
            reply_json(Req, {struct, [{errors, null}]}, 200)
    end.

validate_settings_auto_failover(Enabled, Timeout, MaxNodes) ->
    Enabled2 = case Enabled of
        "true" -> true;
        "false" -> false;
        _ -> {enabled, <<"The value of \"enabled\" must be true or false">>}
    end,
    case Enabled2 of
        true ->
            Errors = [is_valid_positive_integer_bigger_or_equal(Timeout, ?AUTO_FAILLOVER_MIN_TIMEOUT) orelse
                      {timeout, <<"The value of \"timeout\" must be a positive integer bigger or equal to 30">>},
                      is_valid_positive_integer(MaxNodes) orelse
                      {maxNodes, <<"The value of \"maxNodes\" must be a positive integer">>}],
            case lists:filter(fun (E) -> E =/= true end, Errors) of
                [] ->
                    [Enabled2, list_to_integer(Timeout),
                     list_to_integer(MaxNodes)];
                Errors2 ->
                    {error, Errors2}
             end;
        false ->
            Enabled2;
        Error ->
            {error, [Error]}
    end.

is_valid_positive_integer(String) ->
    Int = (catch list_to_integer(String)),
    (is_integer(Int) andalso (Int > 0)).

is_valid_positive_integer_bigger_or_equal(String, Min) ->
    Int = (catch list_to_integer(String)),
    (is_integer(Int) andalso (Int >= Min)).

%% @doc Resets the number of nodes that were automatically failovered to zero
handle_settings_auto_failover_reset_count(Req) ->
    auto_failover:reset_count(),
    Req:respond({200, add_header(), []}).

%% true iff system is correctly provisioned
is_system_provisioned() ->
    {struct, PList} = build_settings_web(),
    Username = proplists:get_value(username, PList),
    Password = proplists:get_value(password, PList),
    case {binary_to_list(Username), binary_to_list(Password)} of
        {[_|_], [_|_]} -> true;
        _ -> false
    end.

is_valid_port_number("SAME") -> true;
is_valid_port_number(String) ->
    PortNumber = (catch list_to_integer(String)),
    (is_integer(PortNumber) andalso (PortNumber > 0) andalso (PortNumber =< 65535)).

validate_settings(Port, U, P) ->
    case lists:all(fun erlang:is_list/1, [Port, U, P]) of
        false -> [<<"All parameters must be given">>];
        _ -> Candidates = [is_valid_port_number(Port)
                           orelse <<"Port must be a positive integer less than 65536">>,
                           case {U, P} of
                               {[], _} -> <<"Username and password are required.">>;
                               {[_Head | _], P} ->
                                   case length(P) =< 5 of
                                       true -> <<"The password must be at least six characters.">>;
                                       _ -> true
                                   end
                           end],
             lists:filter(fun (E) -> E =/= true end,
                          Candidates)
    end.

%% These represent settings for a cluster.  Node settings should go
%% through the /node URIs
handle_settings_web_post(Req) ->
    PostArgs = Req:parse_post(),
    Port = proplists:get_value("port", PostArgs),
    U = proplists:get_value("username", PostArgs),
    P = proplists:get_value("password", PostArgs),
    case validate_settings(Port, U, P) of
        [_Head | _] = Errors ->
            reply_json(Req, Errors, 400);
        [] ->
            PortInt = case Port of
                         "SAME" -> proplists:get_value(port, webconfig());
                         _      -> list_to_integer(Port)
                      end,
            case build_settings_web() =:= build_settings_web(PortInt, U, P) of
                true -> ok; % No change.
                false ->
                    ns_config:set(rest, [{port, PortInt}]),

                    if
                        {[], []} == {U, P} ->
                            ns_config:set(rest_creds, [{creds, []}]);
                        true ->
                            ns_config:set(rest_creds,
                                          [{creds,
                                            [{U, [{password, P}]}]}])
                    end
                    %% No need to restart right here, as our ns_config
                    %% event watcher will do it later if necessary.
            end,
            Host = Req:get_header_value("host"),
            PureHostName = case string:tokens(Host, ":") of
                               [Host] -> Host;
                               [HostName, _] -> HostName
                           end,
            NewHost = PureHostName ++ ":" ++ integer_to_list(PortInt),
            %% TODO: detect and support https when time will come
            reply_json(Req, {struct, [{newBaseUri, list_to_binary("http://" ++ NewHost ++ "/")}]})
    end.

handle_settings_alerts(Req) ->
    {value, Config} = ns_config:search(email_alerts),
    reply_json(Req, {struct, menelaus_alert:build_alerts_json(Config)}).

handle_settings_alerts_post(Req) ->
    PostArgs = Req:parse_post(),
    ValidateOnly = proplists:get_value("just_validate", Req:parse_qs()) =:= "1",
    case {ValidateOnly, menelaus_alert:parse_settings_alerts_post(PostArgs)} of
        {false, {ok, Config}} ->
            ns_config:set(email_alerts, Config),
            Req:respond({200, add_header(), []});
        {false, {error, Errors}} ->
            reply_json(Req, {struct, [{errors, {struct, Errors}}]}, 400);
        {true, {ok, _}} ->
            reply_json(Req, {struct, [{errors, null}]}, 200);
        {true, {error, Errors}} ->
            reply_json(Req, {struct, [{errors, {struct, Errors}}]}, 200)
    end.

%% @doc Sends a test email with the current settings
handle_settings_alerts_send_test_email(Req) ->
    PostArgs = Req:parse_post(),
    Subject = proplists:get_value("subject", PostArgs),
    Body = proplists:get_value("body", PostArgs),
    {ok, Config} = menelaus_alert:parse_settings_alerts_post(PostArgs),

    case ns_mail_log:send_email_with_config(Subject, Body, Config) of
        {error, _, {_, _, {error, Reason}}} ->
            reply_json(Req, {struct, [{error, Reason}]}, 400);
        {error, Reason} ->
            reply_json(Req, {struct, [{error, Reason}]}, 400);
        _ ->
            Req:respond({200, add_header(), []})
    end.

-ifdef(EUNIT).

test() ->
    eunit:test({module, ?MODULE},
               [verbose]).

-endif.

-include_lib("kernel/include/file.hrl").

%% Originally from mochiweb_request.erl maybe_serve_file/2
%% and modified to handle user-defined content-type
serve_static_file(Req, {DocRoot, Path}, ContentType, ExtraHeaders) ->
    serve_static_file(Req, filename:join(DocRoot, Path), ContentType, ExtraHeaders);
serve_static_file(Req, File, ContentType, ExtraHeaders) ->
    case file:read_file_info(File) of
        {ok, FileInfo} ->
            LastModified = httpd_util:rfc1123_date(FileInfo#file_info.mtime),
            case Req:get_header_value("if-modified-since") of
                LastModified ->
                    Req:respond({304, ExtraHeaders, ""});
                _ ->
                    case file:open(File, [raw, binary]) of
                        {ok, IoDevice} ->
                            Res = Req:ok({ContentType,
                                          [{"last-modified", LastModified}
                                           | ExtraHeaders],
                                          {file, IoDevice}}),
                            file:close(IoDevice),
                            Res;
                        _ ->
                            Req:not_found(ExtraHeaders)
                    end
            end;
        {error, _} ->
            Req:not_found(ExtraHeaders)
    end.

% too much typing to add this, and I'd rather not hide the response too much
add_header() ->
    menelaus_util:server_header().

%% log categorizing, every logging line should be unique, and most
%% should be categorized

ns_log_cat(0013) ->
    crit;
ns_log_cat(0019) ->
    warn;
ns_log_cat(?START_FAIL) ->
    crit;
ns_log_cat(?NODE_EJECTED) ->
    info;
ns_log_cat(?UI_SIDE_ERROR_REPORT) ->
    warn.

ns_log_code_string(0013) ->
    "node join failure";
ns_log_code_string(0019) ->
    "server error during request processing";
ns_log_code_string(?START_FAIL) ->
    "failed to start service";
ns_log_code_string(?NODE_EJECTED) ->
    "node was ejected";
ns_log_code_string(?UI_SIDE_ERROR_REPORT) ->
    "client-side error report".

alert_key(?BUCKET_CREATED)  -> bucket_created;
alert_key(?BUCKET_DELETED)  -> bucket_deleted;
alert_key(_) -> all.

handle_dot(Bucket, Req) ->
    Dot = ns_janitor_vis:graphviz(Bucket),
    Req:ok({"text/plain; charset=utf-8",
            server_header(),
            iolist_to_binary(Dot)}).

handle_dotsvg(Bucket, Req) ->
    Dot = ns_janitor_vis:graphviz(Bucket),
    DoRefresh = case proplists:get_value("refresh", Req:parse_qs(), "") of
                    "ok" -> true;
                    "yes" -> true;
                    "1" -> true;
                    _ -> false
                end,
    MaybeRefresh = if DoRefresh ->
                           [{"refresh", 1}];
                      true -> []
                   end,
    Req:ok({"image/svg+xml", MaybeRefresh ++ server_header(),
           iolist_to_binary(menelaus_util:insecure_pipe_through_command("dot -Tsvg", Dot))}).

handle_node("self", Req)            -> handle_node("default", node(), Req);
handle_node(S, Req) when is_list(S) -> handle_node("default", list_to_atom(S), Req).

handle_node(_PoolId, Node, Req) ->
    LocalAddr = menelaus_util:local_addr(Req),
    case lists:member(Node, ns_node_disco:nodes_wanted()) of
        true ->
            Result = build_full_node_info(Node, LocalAddr),
            reply_json(Req, Result);
        false ->
            reply_json(Req, <<"Node is unknown to this cluster.">>, 404)
    end.

build_full_node_info(Node, LocalAddr) ->
    {struct, KV} = (build_nodes_info_fun(true, normal, LocalAddr))(Node, undefined),
    MemQuota = case ns_storage_conf:memory_quota(Node) of
                   undefined -> <<"">>;
                   Y    -> Y
               end,
    NodeStatus = ns_doctor:get_node(Node),
    StorageConf = ns_storage_conf:storage_conf_from_node_status(NodeStatus),
    R = {struct, storage_conf_to_json(StorageConf)},
    DiskData = proplists:get_value(disk_data, NodeStatus, []),
    Fields = [{availableStorage, {struct, [{hdd, [{struct, [{path, list_to_binary(Path)},
                                                            {sizeKBytes, SizeKBytes},
                                                            {usagePercent, UsagePercent}]}
                                                  || {Path, SizeKBytes, UsagePercent} <- DiskData]}]}},
              {memoryQuota, MemQuota},
              {storageTotals, {struct, [{Type, {struct, PropList}}
                                        || {Type, PropList} <- ns_storage_conf:nodes_storage_info([Node])]}},
              {storage, R}] ++ KV,
    {struct, lists:filter(fun (X) -> X =/= undefined end,
                                   Fields)}.

% S = [{ssd, []},
%      {hdd, [[{path, /some/nice/disk/path}, {quotaMb, 1234}, {state, ok}],
%            [{path, /another/good/disk/path}, {quotaMb, 5678}, {state, ok}]]}].
%
storage_conf_to_json(S) ->
    lists:map(fun ({StorageType, Locations}) -> % StorageType is ssd or hdd.
                  {StorageType, lists:map(fun (LocationPropList) ->
                                              {struct, lists:map(fun location_prop_to_json/1, LocationPropList)}
                                          end,
                                          Locations)}
              end,
              S).

location_prop_to_json({path, L}) -> {path, list_to_binary(L)};
location_prop_to_json({index_path, L}) -> {index_path, list_to_binary(L)};
location_prop_to_json({quotaMb, none}) -> {quotaMb, none};
location_prop_to_json({state, ok}) -> {state, ok};
location_prop_to_json(KV) -> KV.

handle_node_resources_post("self", Req)            -> handle_node_resources_post(node(), Req);
handle_node_resources_post(S, Req) when is_list(S) -> handle_node_resources_post(list_to_atom(S), Req);

handle_node_resources_post(Node, Req) ->
    Params = Req:parse_post(),
    Path = proplists:get_value("path", Params),
    Quota = case proplists:get_value("quota", Params) of
              undefined -> none;
              "none" -> none;
              X      -> list_to_integer(X)
            end,
    Kind = case proplists:get_value("kind", Params) of
              "ssd" -> ssd;
              "hdd" -> hdd;
              _     -> hdd
           end,
    case lists:member(undefined, [Path, Quota, Kind]) of
        true -> Req:respond({400, add_header(), "Insufficient parameters to add storage resources to server."});
        false ->
            case ns_storage_conf:add_storage(Node, Path, Kind, Quota) of
                ok -> Req:respond({200, add_header(), "Added storage location to server."});
                {error, _} -> Req:respond({400, add_header(), "Error while adding storage resource to server."})
            end
    end.

handle_resource_delete("self", Path, Req)            -> handle_resource_delete(node(), Path, Req);
handle_resource_delete(S, Path, Req) when is_list(S) -> handle_resource_delete(list_to_atom(S), Path, Req);

handle_resource_delete(Node, Path, Req) ->
    case ns_storage_conf:remove_storage(Node, Path) of
%%        ok -> Req:respond({204, add_header(), []}); % Commented out to avoid dialyzer warning
        {error, _} -> Req:respond({404, add_header(), "The storage location could not be removed.\r\n"})
    end.

-spec handle_node_settings_post(string() | atom(), any()) -> no_return().
handle_node_settings_post("self", Req)            -> handle_node_settings_post(node(), Req);
handle_node_settings_post(S, Req) when is_list(S) -> handle_node_settings_post(list_to_atom(S), Req);

handle_node_settings_post(Node, Req) ->
    Params = Req:parse_post(),

    DbPath = proplists:get_value("path", Params, []),
    IxPath = proplists:get_value("index_path", Params, DbPath),

    case Node =/= node() of
        true -> exit('Setting the disk storage path for other servers is not yet supported.');
        _ -> ok
    end,

    ValidatePath =
        fun (Path) ->
                case Path of
                    [] -> <<"The database or index path cannot be empty.">>;
                    Path ->
                        case misc:is_absolute_path(Path) of
                           false -> <<"An absolute path is required.">>;
                           _ -> ok
                        end
                end
        end,

    Results0 = lists:usort(lists:map(ValidatePath, [DbPath, IxPath])),
    Results1 =
        case Results0 of
            [ok] ->
                %% NOTE: due to required restart we need to protect
                %% ourselves from 'death signal' of parent
                erlang:process_flag(trap_exit, true),
                case ns_storage_conf:setup_disk_storage_conf(DbPath, IxPath) of
                    ok ->
                        %% performing required restart from
                        %% successfull path change
                        ns_server:restart(),
                        Req:respond({200, add_header(), []}),
                        erlang:exit(normal);
                    {errors, Msgs} -> Msgs
                end;
            _ -> Results0
        end,


    case lists:filter(fun(ok) -> false;
                         (_) -> true
                      end, Results1) of
        [] -> exit(cannot_happen);
        Errs -> reply_json(Req, Errs, 400)
    end.

validate_add_node_params(Hostname, Port, User, Password) ->
    Candidates = case lists:member(undefined, [Hostname, Port, User, Password]) of
                     true -> [<<"Missing required parameter.">>];
                     _ -> [is_valid_port_number(Port) orelse <<"Invalid rest port specified.">>,
                           case Hostname of
                               [] -> <<"Hostname is required.">>;
                               _ -> true
                           end,
                           case {User, Password} of
                               {[], []} -> true;
                               {[_Head | _], [_PasswordHead | _]} -> true;
                               {[], [_PasswordHead | _]} -> <<"If a username is specified, a password must be supplied.">>;
                               _ -> <<"A password must be supplied.">>
                           end]
                 end,
    lists:filter(fun (E) -> E =/= true end, Candidates).

handle_add_node(Req) ->
    %% parameter example: hostname=epsilon.local, user=Administrator, password=asd!23
    Params = Req:parse_post(),
    {Hostname, StringPort} = case proplists:get_value("hostname", Params, "") of
                                 [_ | _] = V ->
                                     case string:tokens(string:strip(V), ":") of
                                         [N] -> {N, "8091"};
                                         [N, P] -> {N, P}
                                     end;
                                 _ -> {"", ""}
                             end,
    User = proplists:get_value("user", Params, ""),
    Password = proplists:get_value("password", Params, ""),
    case validate_add_node_params(Hostname, StringPort, User, Password) of
        [] ->
            Port = list_to_integer(StringPort),
            case ns_cluster:add_node(Hostname, Port, {User, Password}) of
                {ok, OtpNode} ->
                    reply_json(Req, {struct, [{otpNode, OtpNode}]}, 200);
                {error, _What, Message, _Nested} ->
                    reply_json(Req, [Message], 400)
            end;
        ErrorList -> reply_json(Req, ErrorList, 400)
    end.

handle_failover(Req) ->
    Params = Req:parse_post(),
    Node = list_to_atom(proplists:get_value("otpNode", Params, "undefined")),
    case Node of
        undefined ->
            Req:respond({400, add_header(), "No server specified."});
        _ ->
            ns_cluster_membership:failover(Node),
            Req:respond({200, [], []})
    end.

handle_rebalance(Req) ->
    Params = Req:parse_post(),
    case string:tokens(proplists:get_value("knownNodes", Params, ""),",") of
        [] ->
            reply_json(Req, {struct, [{empty_known_nodes, 1}]}, 400);
        KnownNodesS ->
            EjectedNodesS = string:tokens(proplists:get_value("ejectedNodes",
                                                              Params, ""), ","),
            UnknownNodes = [S || S <- EjectedNodesS ++ KnownNodesS,
                                try list_to_existing_atom(S), false
                                catch error:badarg -> true end],
            case UnknownNodes of
                [] ->
                    do_handle_rebalance(Req, KnownNodesS, EjectedNodesS);
                _ ->
                    reply_json(Req,
                               {struct, [{unknownNodes, lists:map(fun list_to_binary/1,
                                                                  UnknownNodes)}]},
                               400)
            end
    end.

-spec do_handle_rebalance(any(), [string()], [string()]) -> any().
do_handle_rebalance(Req, KnownNodesS, EjectedNodesS) ->
    EjectedNodes = [list_to_existing_atom(N) || N <- EjectedNodesS],
    KnownNodes = [list_to_existing_atom(N) || N <- KnownNodesS],
    case ns_cluster_membership:start_rebalance(KnownNodes,
                                               EjectedNodes) of
        already_balanced ->
            Req:respond({200, [], []});
        in_progress ->
            Req:respond({200, [], []});
        nodes_mismatch ->
            reply_json(Req, {struct, [{mismatch, 1}]}, 400);
        no_active_nodes_left ->
            Req:respond({400, [], []});
        ok ->
            Req:respond({200, [], []})
    end.

handle_rebalance_progress(_PoolId, Req) ->
    Status = case ns_cluster_membership:get_rebalance_status() of
                 {running, PerNode} ->
                     [{status, <<"running">>}
                      | [{atom_to_binary(Node, latin1),
                          {struct, [{progress, Progress}]}} || {Node, Progress} <- PerNode]];
                 _ ->
                     case ns_config:search(rebalance_status) of
                         {value, {none, ErrorMessage}} ->
                             [{status, <<"none">>},
                              {errorMessage, iolist_to_binary(ErrorMessage)}];
                         _ -> [{status, <<"none">>}]
                     end
             end,
    reply_json(Req, {struct, Status}, 200).

handle_stop_rebalance(Req) ->
    ns_cluster_membership:stop_rebalance(),
    Req:respond({200, [], []}).

handle_re_add_node(Req) ->
    Params = Req:parse_post(),
    Node = list_to_atom(proplists:get_value("otpNode", Params, "undefined")),
    ok = ns_cluster_membership:re_add_node(Node),
    Req:respond({200, [], []}).

handle_tasks(Req) ->
    NodesSet = sets:from_list(ns_node_disco:nodes_wanted()),
    JSON = ns_doctor:build_tasks_list(
             fun (Node) ->
                     sets:is_element(Node, NodesSet)
             end),
    reply_json(Req, JSON, 200).

%% Node list
%% GET /pools/{PoolID}/buckets/{Id}/nodes
%%
%% Provides a list of nodes for a specific bucket (generally all nodes) with
%% links to stats for that bucket
handle_bucket_node_list(PoolId, BucketName, Req) ->
    menelaus_web_buckets:checking_bucket_access(
      PoolId, BucketName, Req,
      fun (_Pool, BucketPList) ->
              Nodes = menelaus_web_buckets:build_bucket_node_infos(BucketName, BucketPList,
                                                                   stable, menelaus_util:local_addr(Req)),
              Servers =
                  [begin
                       Hostname = proplists:get_value(hostname, N),
                       {struct,
                        [{hostname, Hostname},
                         {uri, bin_concat_path(["pools", "default", "buckets", BucketName, "nodes", Hostname])},
                         {stats, {struct, [{uri,
                                            bin_concat_path(["pools", "default", "buckets", BucketName, "nodes", Hostname, "stats"])}]}}]}
                   end || {struct, N} <- Nodes],
              reply_json(Req, {struct, [{servers, Servers}]})
      end).

checking_bucket_hostname_access(PoolId, BucketName, Hostname, Req, Body) ->
    menelaus_web_buckets:checking_bucket_access(
      PoolId, BucketName, Req,
      fun (_Pool, BucketPList) ->
              Nodes = menelaus_web_buckets:build_bucket_node_infos(BucketName, BucketPList,
                                                                   stable, menelaus_util:local_addr(Req), true),
              BinHostname = list_to_binary(Hostname),
              case lists:filter(fun ({struct, PList}) ->
                                        proplists:get_value(hostname, PList) =:= BinHostname
                                end, Nodes) of
                  [{struct, NodeInfo}] ->
                      Body(Req, BucketPList, NodeInfo);
                  [] ->
                      Req:respond({404, server_header(), "Requested resource not found.\r\n"})
              end
      end).

%% Per-Node Stats URL information
%% GET /pools/{PoolID}/buckets/{Id}/nodes/{NodeId}
%%
%% Provides node hostname and links to the default bucket and node-specific
%% stats for the default bucket
%%
%% TODO: consider what else might be of value here
handle_bucket_node_info(PoolId, BucketName, Hostname, Req) ->
    checking_bucket_hostname_access(
      PoolId, BucketName, Hostname, Req,
      fun (_Req, _BucketPList, _NodeInfo) ->
              BucketURI = bin_concat_path(["pools", "default", "buckets", BucketName]),
              NodeStatsURI = bin_concat_path(["pools", "default", "buckets", BucketName, "nodes", Hostname, "stats"]),
              reply_json(Req,
                         {struct, [{hostname, list_to_binary(Hostname)},
                                   {bucket, {struct, [{uri, BucketURI}]}},
                                   {stats, {struct, [{uri, NodeStatsURI}]}}]})
      end).

%% this serves fresh nodes replication and health status
handle_node_statuses(Req) ->
    LocalAddr = menelaus_util:local_addr(Req),
    OldStatuses = ns_doctor:get_nodes(),
    Config = ns_config:get(),
    BucketsAll = ns_bucket:get_buckets(Config),
    FreshStatuses = ns_heart:grab_fresh_failover_safeness_infos(BucketsAll),
    NodeStatuses =
        lists:map(
          fun (N) ->
                  InfoNode = ns_doctor:get_node(N, OldStatuses),
                  Hostname = proplists:get_value(hostname,
                                                 build_node_info(Config, N, InfoNode, LocalAddr)),
                  NewInfoNode = ns_doctor:get_node(N, FreshStatuses),
                  V = case proplists:get_bool(down, NewInfoNode) of
                          true ->
                              {struct, [{status, unhealthy},
                                        {otpNode, N},
                                        {replication, average_failover_safenesses(N, OldStatuses, BucketsAll)}]};
                          false ->
                              {struct, [{status, healthy},
                                        {otpNode, N},
                                        {replication, average_failover_safenesses(N, FreshStatuses, BucketsAll)}]}
                      end,
                  {Hostname, V}
          end, ns_node_disco:nodes_wanted()),
    reply_json(Req, {struct, NodeStatuses}, 200).

average_failover_safenesses(Node, NodeInfos, BucketsAll) ->
    average_failover_safenesses_rec(Node, NodeInfos, BucketsAll, 0, 0).

average_failover_safenesses_rec(_Node, _NodeInfos, [], Sum, Count) ->
    try Sum / Count
    catch error:badarith -> 1.0
    end;
average_failover_safenesses_rec(Node, NodeInfos, [{BucketName, BucketConfig} | RestBuckets], Sum, Count) ->
    Level = failover_safeness_level:extract_replication_uptodateness(BucketName, BucketConfig, Node, NodeInfos),
    average_failover_safenesses_rec(Node, NodeInfos, RestBuckets, Sum + Level, Count + 1).

bin_concat_path(Path) ->
    list_to_binary(concat_url_path(Path)).

handle_diag_eval(Req) ->
    {value, Value, _} = eshell:eval(binary_to_list(Req:recv_body()), erl_eval:add_binding('Req', Req, erl_eval:new_bindings())),
    case Value of
        done -> ok;
        {json, V} -> reply_json(Req, V, 200);
        _ -> Req:respond({200, [], io_lib:format("~p", [Value])})
    end.

diag_vbucket_accumulate_vbucket_stats(K, V, Dict) ->
    case misc:split_binary_at_char(K, $:) of
        {<<"vb_",VB/binary>>, AttrName} ->
            SubDict = case dict:find(VB, Dict) of
                          error ->
                              dict:new();
                          {ok, X} -> X
                      end,
            dict:store(VB, dict:store(AttrName, V, SubDict), Dict);
        _ ->
            Dict
    end.

diag_vbucket_per_node(BucketName, Node) ->
    {ok, RV1} = ns_memcached:raw_stats(Node, BucketName, <<"hash">>, fun diag_vbucket_accumulate_vbucket_stats/3, dict:new()),
    {ok, RV2} = ns_memcached:raw_stats(Node, BucketName, <<"checkpoint">>, fun diag_vbucket_accumulate_vbucket_stats/3, RV1),
    RV2.

handle_diag_vbuckets(Req) ->
    Params = Req:parse_qs(),
    BucketName = proplists:get_value("bucket", Params),
    {ok, BucketConfig} = ns_bucket:get_bucket(BucketName),
    Nodes = ns_node_disco:nodes_actual_proper(),
    RawPerNode = misc:parallel_map(fun (Node) ->
                                           diag_vbucket_per_node(BucketName, Node)
                                   end, Nodes, 30000),
    PerNodeStates = lists:zip(Nodes,
                              [{struct, [{K, {struct, dict:to_list(V)}} || {K, V} <- dict:to_list(Dict)]}
                               || Dict <- RawPerNode]),
    JSON = {struct, [{name, list_to_binary(BucketName)},
                     {bucketMap, proplists:get_value(map, BucketConfig, [])},
                     %% {ffMap, proplists:get_value(fastForwardMap, BucketConfig, [])},
                     {perNodeStates, {struct, PerNodeStates}}]},
    Hash = integer_to_list(erlang:phash2(JSON)),
    ExtraHeaders = [{"Cache-Control", "must-revalidate"},
                    {"ETag", Hash},
                    {"Server", proplists:get_value("Server", menelaus_util:server_header(), "")}],
    case Req:get_header_value("if-none-match") of
        Hash -> Req:respond({304, ExtraHeaders, []});
        _ ->
            Req:respond({200,
                         [{"Content-Type", "application/json"}
                          | ExtraHeaders],
                         mochijson2:encode(JSON)})
    end.

<<<<<<< HEAD
handle_set_autocompaction(Req) ->
    Params = Req:parse_post(),
    SettingsRV = parse_validate_auto_compaction_settings(Params),
    ValidateOnly = (proplists:get_value("just_validate", Req:parse_qs()) =:= "1"),
    case {ValidateOnly, SettingsRV} of
        {_, {errors, Errors}} ->
            reply_json(Req, {struct, [{errors, {struct, Errors}}]}, 400);
        {true, {ok, _ACSettings}} ->
            reply_json(Req, {struct, [{errors, {struct, []}}]}, 200);
        {false, {ok, ACSettings}} ->
            ns_config:set(autocompaction, ACSettings),
            reply_json(Req, [], 200)
=======
handle_abortable_get_request(Req, Body) ->
    Socket = Req:get(socket),
    Parent = self(),
    {ok, [{active, PrevActive}]} = inet:getopts(Socket, [active]),
    Ref = erlang:make_ref(),
    Child = spawn_link(fun () ->
                               receive
                                   {Ref, armed} ->
                                       ok
                               end,
                               inet:setopts(Socket, [{active, once}]),
                               receive
                                   {Ref, done} ->
                                       gen_tcp:controlling_process(Socket, Parent),
                                       receive
                                           {tcp_closed, _} = M ->
                                               Parent ! M;
                                           {tcp, _, _} = M ->
                                               Parent ! M
                                       after 0 -> ok
                                       end,
                                       Parent ! {Ref, done};
                                   {tcp_closed, Socket} ->
                                       ale:debug(?MENELAUS_LOGGER,
                                                 "I have nobody to live for. Killing myself..."),
                                       exit(Parent, kill)
                               end
                       end),
    gen_tcp:controlling_process(Socket, Child),
    Child ! {Ref, armed},
    try
        Body(Req)
    after
        Child ! {Ref, done},
        receive
            {Ref, done} -> ok
        end
    end,
    inet:setopts(Socket, [{active, PrevActive}]),
    receive
        {tcp, Socket, _} ->
            %% we got some new (possibly pipelined) request, but we
            %% eat some data, so we cannot handle it. But it's ok as
            %% spec allows us to close socket in keepalive state at
            %% any time
            exit(normal);
        {tcp_closed, Socket} ->
            exit(normal)
    after 0 ->
            ok
>>>>>>> 5082c038
    end.

mk_integer_field_validator_error_maker(JSONName, Msg, Args) ->
    [{error, JSONName, iolist_to_binary(io_lib:format(Msg, Args))}].

mk_integer_field_validator(Min, Max, Params) ->
    fun ({JSONName, CfgName, HumanName}) ->
            case proplists:get_value(JSONName, Params) of
                undefined -> [];
                V ->
                    case menelaus_util:parse_validate_number(V, Min, Max) of
                        {ok, IntV} -> [{ok, CfgName, IntV}];
                        invalid ->
                            mk_integer_field_validator_error_maker(JSONName, "~s must be an integer", [HumanName]);
                        too_small ->
                            mk_integer_field_validator_error_maker(JSONName, "~s is too small. Allowed range is ~p - ~p", [HumanName, Min, Max]);
                        too_large ->
                            mk_integer_field_validator_error_maker(JSONName, "~s is too large. Allowed range is ~p - ~p", [HumanName, Min, Max])
                    end
            end
    end.

parse_validate_boolean_field(JSONName, CfgName, Params) ->
    case proplists:get_value(JSONName, Params) of
        undefined -> [];
        "true" -> [{ok, CfgName, true}];
        "false" -> [{ok, CfgName, false}];
        _ -> [{error, JSONName, iolist_to_binary(io_lib:format("~s is invalid", [JSONName]))}]
    end.

parse_validate_auto_compaction_settings(Params) ->
    PercResults = lists:flatmap(mk_integer_field_validator(2, 100, Params),
                                [{"databaseFragmentationThreshold[percentage]",
                                  db_fragmentation_percentage,
                                  "database fragmentation"},
                                 {"viewFragmentationThreshold[percentage]",
                                  view_fragmentation_percentage,
                                  "view fragmentation"}]),
    SizeResults = lists:flatmap(mk_integer_field_validator(1, infinity, Params),
                                [{"databaseFragmentationThreshold[size]",
                                  db_fragmentation_size,
                                  "database fragmentation size"},
                                 {"viewFragmentationThreshold[size]",
                                  view_fragmentation_size,
                                  "view fragmentation size"}]),

    ParallelResult = case parse_validate_boolean_field("parallelDBAndViewCompaction", parallel_db_and_view_compaction, Params) of
                         [] -> [{error, "parallelDBAndViewCompaction", <<"parallelDBAndViewCompaction is missing">>}];
                         X -> X
                     end,
    PeriodTimeHours = [{"allowedTimePeriod[fromHour]", from_hour, "from hour"},
                       {"allowedTimePeriod[toHour]", to_hour, "to hour"}],
    PeriodTimeMinutes = [{"allowedTimePeriod[fromMinute]", from_minute, "from minute"},
                         {"allowedTimePeriod[toMinute]", to_minute, "to minute"}],
    PeriodTimeFieldsCount = length(PeriodTimeHours) + length(PeriodTimeMinutes) + 1,
    PeriodTimeResults0 = lists:flatmap(mk_integer_field_validator(0, 23, Params), PeriodTimeHours)
        ++ lists:flatmap(mk_integer_field_validator(0, 59, Params), PeriodTimeMinutes)
        ++ parse_validate_boolean_field("allowedTimePeriod[abortOutside]", abort_outside, Params),
    PeriodTimeResults = case length(PeriodTimeResults0) of
                            0 -> PeriodTimeResults0;
                            PeriodTimeFieldsCount -> PeriodTimeResults0;
                            _ -> [{error, <<"allowedTimePeriod">>, <<"allowedTimePeriod is invalid">>}]
                        end,
    Errors0 = [{iolist_to_binary(Field), Msg} || {error, Field, Msg} <- PercResults ++ ParallelResult ++ PeriodTimeResults ++ SizeResults],
    BadFields = lists:sort(["databaseFragmentationThreshold",
                            "viewFragmentationThreshold"]),
    Errors = case ordsets:intersection(lists:sort(proplists:get_keys(Params)),
                                       BadFields) of
                 [] ->
                     Errors0;
                 ActualBadFields ->
                     Errors0 ++ [{<<"_">>, iolist_to_binary([<<"Got unsupported fields: ">>, string:join(ActualBadFields, " and ")])}]
             end,
    case Errors of
        [] ->
            SizePList = [{F, V} || {ok, F, V} <- SizeResults],
            PercPList = [{F, V} || {ok, F, V} <- PercResults],
            MainFields =
                [{F, V} || {ok, F, V} <- ParallelResult]
                ++
                [{database_fragmentation_threshold, {
                    couch_util:get_value(db_fragmentation_percentage, PercPList, nil),
                    couch_util:get_value(db_fragmentation_size, SizePList, nil)}},
                 {view_fragmentation_threshold, {
                    couch_util:get_value(view_fragmentation_percentage, PercPList, nil),
                    couch_util:get_value(view_fragmentation_size, SizePList, nil)}}],

            AllFields =
                case PeriodTimeResults of
                    [] ->
                        MainFields;
                    _ -> [{allowed_time_period, [{F, V} || {ok, F, V} <- PeriodTimeResults]}
                          | MainFields]
                end,
            {ok, AllFields};
        _ -> {errors, Errors}
    end.

parse_validate_bucket_auto_compaction_settings(Params) ->
    case parse_validate_boolean_field("autoCompactionDefined", '_', Params) of
        [] -> nothing;
        [{error, F, V}] -> {errors, [{F, V}]};
        [{ok, _, false}] -> false;
        [{ok, _, true}] ->
            parse_validate_auto_compaction_settings(Params)
    end.

-ifdef(EUNIT).

basic_parse_validate_auto_compaction_settings_test() ->
    {ok, Stuff0} = parse_validate_auto_compaction_settings([{"databaseFragmentationThreshold[percentage]", "10"},
                                                            {"viewFragmentationThreshold[percentage]", "20"},
                                                            {"parallelDBAndViewCompaction", "false"},
                                                            {"allowedTimePeriod[fromHour]", "0"},
                                                            {"allowedTimePeriod[fromMinute]", "1"},
                                                            {"allowedTimePeriod[toHour]", "2"},
                                                            {"allowedTimePeriod[toMinute]", "3"},
                                                            {"allowedTimePeriod[abortOutside]", "false"}]),
    Stuff1 = lists:sort(Stuff0),
    ?assertEqual([{allowed_time_period, [{from_hour, 0},
                                         {to_hour, 2},
                                         {from_minute, 1},
                                         {to_minute, 3},
                                         {abort_outside, false}]},
                  {database_fragmentation_threshold, {10, nil}},
                  {parallel_db_and_view_compaction, false},
                  {view_fragmentation_threshold, {20, nil}}],
                 Stuff1),
    ok.

basic_parse_validate_bucket_auto_compaction_settings_test() ->
    Value0 = parse_validate_bucket_auto_compaction_settings([{"not_autoCompactionDefined", "false"},
                                                             {"databaseFragmentationThreshold[percentage]", "10"},
                                                             {"viewFragmentationThreshold[percentage]", "20"},
                                                             {"parallelDBAndViewCompaction", "false"},
                                                             {"allowedTimePeriod[fromHour]", "0"},
                                                             {"allowedTimePeriod[fromMinute]", "1"},
                                                             {"allowedTimePeriod[toHour]", "2"},
                                                             {"allowedTimePeriod[toMinute]", "3"},
                                                             {"allowedTimePeriod[abortOutside]", "false"}]),
    ?assertMatch(nothing, Value0),
    Value1 = parse_validate_bucket_auto_compaction_settings([{"autoCompactionDefined", "false"},
                                                             {"databaseFragmentationThreshold[percentage]", "10"},
                                                             {"viewFragmentationThreshold[percentage]", "20"},
                                                             {"parallelDBAndViewCompaction", "false"},
                                                             {"allowedTimePeriod[fromHour]", "0"},
                                                             {"allowedTimePeriod[fromMinute]", "1"},
                                                             {"allowedTimePeriod[toHour]", "2"},
                                                             {"allowedTimePeriod[toMinute]", "3"},
                                                             {"allowedTimePeriod[abortOutside]", "false"}]),
    ?assertMatch(false, Value1),
    {ok, Stuff0} = parse_validate_bucket_auto_compaction_settings([{"autoCompactionDefined", "true"},
                                                                   {"databaseFragmentationThreshold[percentage]", "10"},
                                                                   {"viewFragmentationThreshold[percentage]", "20"},
                                                                   {"parallelDBAndViewCompaction", "false"},
                                                                   {"allowedTimePeriod[fromHour]", "0"},
                                                                   {"allowedTimePeriod[fromMinute]", "1"},
                                                                   {"allowedTimePeriod[toHour]", "2"},
                                                                   {"allowedTimePeriod[toMinute]", "3"},
                                                                   {"allowedTimePeriod[abortOutside]", "false"}]),
    Stuff1 = lists:sort(Stuff0),
    ?assertEqual([{allowed_time_period, [{from_hour, 0},
                                         {to_hour, 2},
                                         {from_minute, 1},
                                         {to_minute, 3},
                                         {abort_outside, false}]},
                  {database_fragmentation_threshold, {10, nil}},
                  {parallel_db_and_view_compaction, false},
                  {view_fragmentation_threshold, {20, nil}}],
                 Stuff1),
    ok.


extra_field_parse_validate_auto_compaction_settings_test() ->
    {errors, Stuff0} = parse_validate_auto_compaction_settings([{"databaseFragmentationThreshold", "10"},
                                                                {"viewFragmentationThreshold", "20"},
                                                                {"parallelDBAndViewCompaction", "false"},
                                                                {"allowedTimePeriod[fromHour]", "0"},
                                                                {"allowedTimePeriod[fromMinute]", "1"},
                                                                {"allowedTimePeriod[toHour]", "2"},
                                                                {"allowedTimePeriod[toMinute]", "3"},
                                                                {"allowedTimePeriod[abortOutside]", "false"}]),
    ?assertEqual([{<<"_">>, <<"Got unsupported fields: databaseFragmentationThreshold and viewFragmentationThreshold">>}],
                 Stuff0),

    {errors, Stuff1} = parse_validate_auto_compaction_settings([{"databaseFragmentationThreshold", "10"},
                                                                {"parallelDBAndViewCompaction", "false"},
                                                                {"allowedTimePeriod[fromHour]", "0"},
                                                                {"allowedTimePeriod[fromMinute]", "1"},
                                                                {"allowedTimePeriod[toHour]", "2"},
                                                                {"allowedTimePeriod[toMinute]", "3"},
                                                                {"allowedTimePeriod[abortOutside]", "false"}]),
    ?assertEqual([{<<"_">>, <<"Got unsupported fields: databaseFragmentationThreshold">>}],
                 Stuff1),
    ok.

-endif.<|MERGE_RESOLUTION|>--- conflicted
+++ resolved
@@ -1918,7 +1918,6 @@
                          mochijson2:encode(JSON)})
     end.
 
-<<<<<<< HEAD
 handle_set_autocompaction(Req) ->
     Params = Req:parse_post(),
     SettingsRV = parse_validate_auto_compaction_settings(Params),
@@ -1931,58 +1930,6 @@
         {false, {ok, ACSettings}} ->
             ns_config:set(autocompaction, ACSettings),
             reply_json(Req, [], 200)
-=======
-handle_abortable_get_request(Req, Body) ->
-    Socket = Req:get(socket),
-    Parent = self(),
-    {ok, [{active, PrevActive}]} = inet:getopts(Socket, [active]),
-    Ref = erlang:make_ref(),
-    Child = spawn_link(fun () ->
-                               receive
-                                   {Ref, armed} ->
-                                       ok
-                               end,
-                               inet:setopts(Socket, [{active, once}]),
-                               receive
-                                   {Ref, done} ->
-                                       gen_tcp:controlling_process(Socket, Parent),
-                                       receive
-                                           {tcp_closed, _} = M ->
-                                               Parent ! M;
-                                           {tcp, _, _} = M ->
-                                               Parent ! M
-                                       after 0 -> ok
-                                       end,
-                                       Parent ! {Ref, done};
-                                   {tcp_closed, Socket} ->
-                                       ale:debug(?MENELAUS_LOGGER,
-                                                 "I have nobody to live for. Killing myself..."),
-                                       exit(Parent, kill)
-                               end
-                       end),
-    gen_tcp:controlling_process(Socket, Child),
-    Child ! {Ref, armed},
-    try
-        Body(Req)
-    after
-        Child ! {Ref, done},
-        receive
-            {Ref, done} -> ok
-        end
-    end,
-    inet:setopts(Socket, [{active, PrevActive}]),
-    receive
-        {tcp, Socket, _} ->
-            %% we got some new (possibly pipelined) request, but we
-            %% eat some data, so we cannot handle it. But it's ok as
-            %% spec allows us to close socket in keepalive state at
-            %% any time
-            exit(normal);
-        {tcp_closed, Socket} ->
-            exit(normal)
-    after 0 ->
-            ok
->>>>>>> 5082c038
     end.
 
 mk_integer_field_validator_error_maker(JSONName, Msg, Args) ->
