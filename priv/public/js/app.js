--- conflicted
+++ resolved
@@ -456,7 +456,6 @@
         SetupWizard.show("update_notifications");
       });
 
-<<<<<<< HEAD
       var form = $(parentName + ' form').unbind('submit');
       _.defer(function () {
         $(parentName).find('[name=password]')[0].focus();
@@ -485,16 +484,6 @@
           });
           return;
         }
-=======
-    $(parentName + ' div.config-bottom button#step-4-finish').unbind('click').click(function (e) {
-      e.preventDefault();
-      $('#init_secure_form').submit();
-    });
-    $(parentName + ' div.config-bottom button#step-4-back').unbind('click').click(function (e) {
-      e.preventDefault();
-      showInitDialog("update_notifications");
-    });
->>>>>>> 15562951
 
         SettingsSection.processSave(this, function (dialog) {
           DAL.performLogin(user, pw, function () {
@@ -715,7 +704,6 @@
           }
         }
       }
-<<<<<<< HEAD
     },
     update_notifications: function(node, pagePrefix, opt) {
       var dialog = $('#init_update_notifications_dialog');
@@ -749,49 +737,13 @@
           $.ajax({
             url: UpdatesNotificationsSection.remote.email,
             dataType: 'jsonp',
-            data: {email: email},
+            data: {email: email,
+                   firstname: $.trim($('#init-join-community-firstname').val()),
+                   lastname: $.trim($('#init-join-community-lastname').val()),
+                   version: DAL.version || "unknown"},
             success: function () {},
             error: function () {}
           });
-=======
-    }
-  },
-  startPage_update_notifications: function(node, pagePrefix, opt) {
-    var dialog = $('#init_update_notifications_dialog');
-    dialog.find('a.more_info').click(function(e) {
-      e.preventDefault();
-      dialog.find('p.more_info').slideToggle();
-    });
-    dialog.find('button.back').click(function (e) {
-      e.preventDefault();
-      onLeave();
-      showInitDialog("bucket_dialog");
-    });
-    // Go to next page. Send off email address if given and apply settings
-    dialog.find('button.next').click(function (e) {
-      e.preventDefault();
-      var email = $.trim($('#init-join-community-email').val());
-      if (email!=='') {
-        // Send email address. We don't care if notifications were enabled
-        // or not.
-        $.ajax({
-          url: UpdatesNotificationsSection.remote.email,
-          dataType: 'jsonp',
-          data: {email: email,
-                 firstname: $.trim($('#init-join-community-firstname').val()),
-                 lastname: $.trim($('#init-join-community-lastname').val()),
-                 version: DAL.version || "unknown"}
-        });
-      }
-
-      var sendStatus = $('#init-notifications-updates-enabled').is(':checked');
-      postWithValidationErrors(
-        '/settings/stats',
-        $.param({sendStats: sendStatus}),
-        function() {
-          onLeave();
-          showInitDialog("secure");
->>>>>>> 15562951
         }
 
         var sendStatus = $('#init-notifications-updates-enabled').is(':checked');
